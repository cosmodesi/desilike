--- conflicted
+++ resolved
@@ -125,7 +125,7 @@
 
         def lim_data(power, klim=klim):
             ells, list_k, list_kedges, list_data = [], [], [], []
-<<<<<<< HEAD
+
             if isinstance(power, ObservableArray):
                 shotnoise = power.attrs.get('shotnoise', None)
                 if klim is None:
@@ -151,24 +151,6 @@
                     list_k.append(power_slice.modeavg())
                     list_kedges.append(power_slice.edges[0])
                     list_data.append(power_slice(ell=ell, complex=False))
-=======
-            for ell, lim in klim.items():
-                #import pypower
-                #print(pypower.__version__)
-                #print("lim", lim)
-                #print("Edges before:", power.edges)
-                #power.select(lim)
-                #print("Edges after:", power.select(lim).edges, flush = True)
-                #exit()
-                
-                #dk = np.diff(power.edges[0]).mean()
-                #power_slice = power.copy()[::int(lim[-1]//dk)].select(lim)
-                power_slice = power.copy().select(lim)
-                ells.append(ell)
-                list_k.append(power_slice.modeavg())
-                list_kedges.append(power_slice.edges[0])
-                list_data.append(power_slice(ell=ell, complex=False))
->>>>>>> cf8b1c65
             return list_k, list_kedges, tuple(ells), list_data, shotnoise
 
         def load_all(lmocks):
