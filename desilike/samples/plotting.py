--- conflicted
+++ resolved
@@ -729,7 +729,7 @@
     """
     from getdist import plots
     if g is None: g = plots.get_subplot_plotter()
-<<<<<<< HEAD
+
     samples = _make_list(samples)
     labels = _make_list(labels, length=len(samples), default=None)
     params = _get_default_chain_params(samples, params=params, varied=True, input=True)
@@ -840,15 +840,7 @@
                       no_extra_legend_space=True, **args)
     elif profiles:
         add_legend(labels=labels, colors=contour_colors, linestyles=contour_ls, fig=fig)
-=======
-    chains = _make_list(chains)
-    labels = _make_list(labels, length=len(chains), default=None)
-    params = _get_default_chain_params(chains, params=params, varied=True, input=True)
-    #print([chain.params(name=params.names()) for chain in chains])
-    #print(params)
-    chains = [chain.to_getdist(label=label, params=chain.params(name=params.names())) for chain, label in zip(chains, labels)]
-    g.triangle_plot(chains, [str(param) for param in params], **kwargs)
->>>>>>> cf8b1c65
+
     return g
 
 
