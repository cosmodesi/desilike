import re

import numpy as np
from scipy import interpolate

from desilike.jax import numpy as jnp
from desilike.jax import jit, interp1d
from desilike import jax
from desilike import plotting, utils, BaseCalculator
from .base import BaseTheoryPowerSpectrumMultipolesFromWedges
from .base import BaseTheoryPowerSpectrumMultipoles, BaseTheoryCorrelationFunctionMultipoles, BaseTheoryCorrelationFunctionFromPowerSpectrumMultipoles
from .power_template import DirectPowerSpectrumTemplate, StandardPowerSpectrumTemplate


class BasePTPowerSpectrumMultipoles(BaseTheoryPowerSpectrumMultipoles):

    """Base class for perturbation theory matter power spectrum multipoles."""
    _default_options = dict()
    _klim = (1e-3, 1., 500)  # klim < 1e-3 h/Mpc causes problems in velocileptors and folps when Omega_k ~ 0.1

    def initialize(self, *args, template=None, z=None, **kwargs):
        self.options = self._default_options.copy()
        for name, value in self._default_options.items():
            self.options[name] = kwargs.pop(name, value)
        super(BasePTPowerSpectrumMultipoles, self).initialize(*args, **kwargs)
        if template is None:
            template = DirectPowerSpectrumTemplate()
        self.template = template
        kin = np.geomspace(min(self._klim[0], self.k[0] / 2, self.template.init.get('k', [1.])[0]), max(self._klim[1], self.k[-1] * 2, self.template.init.get('k', [0.])[0]), self._klim[2])  # margin for AP effect
        self.template.init.update(k=kin)
        if z is not None: self.template.init.update(z=z)
        self.z = self.template.z

    def calculate(self):
        self.z = self.template.z


class BasePTCorrelationFunctionMultipoles(BaseTheoryCorrelationFunctionMultipoles):

    _default_options = dict()
    _klim = (1e-3, 1., 500)

    def initialize(self, *args, template=None, **kwargs):
        self.options = self._default_options.copy()
        for name, value in self._default_options.items():
            self.options[name] = kwargs.pop(name, value)
        super(BasePTCorrelationFunctionMultipoles, self).initialize(*args, **kwargs)
        if template is None:
            template = DirectPowerSpectrumTemplate()
        self.template = template
        kin = np.geomspace(min(self._klim[0], 1 / self.s[-1] / 2, self.template.init.get('k', [1.])[0]), max(self._klim[1], 1 / self.s[0] * 2, self.template.init.get('k', [0.])[0]), self._klim[2])  # margin for AP effect
        self.template.init.update(k=kin)
        self.z = self.template.z

    def calculate(self):
        self.z = self.template.z


class BaseTracerPowerSpectrumMultipoles(BaseCalculator):

    """Base class for perturbation theory tracer power spectrum multipoles."""
    config_fn = 'full_shape.yaml'
    _initialize_with_namespace = True  # to properly forward parameters to pt
    _default_options = dict()

    def initialize(self, pt=None, template=None, **kwargs):
        self.options = self._default_options.copy()
        shotnoise = kwargs.get('shotnoise', 1e4)
        for name, value in self._default_options.items():
            self.options[name] = kwargs.pop(name, value)
        self.nd = 1. / float(shotnoise)
        if pt is None:
            pt = globals()[getattr(self, 'pt_cls', self.__class__.__name__.replace('Tracer', ''))]()
        self.pt = pt
        if template is not None:
            self.pt.init.update(template=template)
        for name, value in self.pt._default_options.items():
            if name in kwargs:
                self.pt.init.update({name: kwargs.pop(name)})
            elif name in self.options:
                self.pt.init.update({name: self.options[name]})
        for name in ['method', 'mu']:
            if name in kwargs:
                self.pt.init.update({name: kwargs.pop(name)})
        self.required_bias_params, self.optional_bias_params = {}, {}
        self.pt.init.update(kwargs)
        for name in ['z', 'k', 'ells']:
            setattr(self, name, getattr(self.pt, name))
        self.set_params()

    def set_params(self, pt_params=None):
        all_bias_params = list(self.required_bias_params.keys()) + list(self.optional_bias_params.keys())
        if pt_params is None:
            for param in self.init.params:
                if param.basename not in all_bias_params and not (param.derived is True):
                    pt_params.append(param.basename)
        self.pt.init.params.update([param for param in self.init.params if param.basename in pt_params], basename=True)
        self.init.params = self.init.params.select(basename=[param.basename for param in self.init.params if param.basename in all_bias_params or (param.derived is True)])

    def calculate(self):
        for name in ['z', 'k', 'ells']:
            setattr(self, name, getattr(self.pt, name))

    def get(self):
        return self.power

    @property
    def template(self):
        return self.pt.template

    def __getstate__(self):
        state = {}
        for name in ['k', 'z', 'ells', 'nd', 'power']:
            if hasattr(self, name):
                state[name] = getattr(self, name)
        return state

    @plotting.plotter
    def plot(self, fig=None):
        """
        Plot power spectrum multipoles.

        Parameters
        ----------
        fig : matplotlib.figure.Figure, default=None
            Optionally, a figure with at least 1 axis.

        fn : str, Path, default=None
            Optionally, path where to save figure.
            If not provided, figure is not saved.

        kw_save : dict, default=None
            Optionally, arguments for :meth:`matplotlib.figure.Figure.savefig`.

        show : bool, default=False
            If ``True``, show figure.

        Returns
        -------
        fig : matplotlib.figure.Figure
        """
        from matplotlib import pyplot as plt
        if fig is None:
            fig, ax = plt.subplots()
        else:
            ax = fig.axes[0]
        for ill, ell in enumerate(self.ells):
            ax.plot(self.k, self.k * self.power[ill], color='C{:d}'.format(ill), linestyle='-', label=r'$\ell = {:d}$'.format(ell))
        ax.grid(True)
        ax.legend()
        ax.set_ylabel(r'$k P_{\ell}(k)$ [$(\mathrm{Mpc}/h)^{2}$]')
        ax.set_xlabel(r'$k$ [$h/\mathrm{Mpc}$]')
        return fig


class BaseTracerCorrelationFunctionMultipoles(BaseCalculator):

    """Base class for perturbation theory tracer correlation function multipoles."""
    config_fn = 'full_shape.yaml'
    _initialize_with_namespace = True  # to properly forward parameters to pt
    _default_options = dict()

    def initialize(self, pt=None, template=None, **kwargs):
        self.options = self._default_options.copy()
        for name, value in self._default_options.items():
            self.options[name] = kwargs.pop(name, value)
        if pt is None:
            pt = globals()[getattr(self, 'pt_cls', self.__class__.__name__.replace('Tracer', ''))]()
        self.pt = pt
        if template is not None:
            self.pt.init.update(template=template)
        for name, value in self.pt._default_options.items():
            if name in kwargs:
                self.pt.init.update({name: kwargs.pop(name)})
            elif name in self.options:
                self.pt.init.update({name: self.options[name]})
        self.required_bias_params, self.optional_bias_params = dict.fromkeys(self.init.params.basenames()), {}
        self.pt.init.update(kwargs)
        for name in ['z', 's', 'ells']:
            setattr(self, name, getattr(self.pt, name))
        self.set_params()

    def set_params(self, pt_params=None):
        all_bias_params = list(self.required_bias_params) + list(self.optional_bias_params)
        if pt_params is None:
            for param in self.init.params:
                if param.basename not in all_bias_params and not (param.derived is True):
                    pt_params.append(param.basename)
        self.pt.init.params.update([param for param in self.init.params if param.basename in pt_params], basename=True)
        self.init.params = self.init.params.select(basename=[param.basename for param in self.init.params if param.basename in all_bias_params or (param.derived is True)])

    def calculate(self):
        for name in ['z', 's', 'ells']:
            setattr(self, name, getattr(self.pt, name))

    def get(self):
        return self.corr

    @property
    def template(self):
        return self.pt.template

    def __getstate__(self):
        state = {}
        for name in ['s', 'z', 'ells', 'corr']:
            if hasattr(self, name):
                state[name] = getattr(self, name)
        return state

    @plotting.plotter
    def plot(self, fig=None):
        """
        Plot correlation function multipoles.

        Parameters
        ----------
        fig : matplotlib.figure.Figure, default=None
            Optionally, a figure with at least 1 axis.

        fn : str, Path, default=None
            Optionally, path where to save figure.
            If not provided, figure is not saved.

        kw_save : dict, default=None
            Optionally, arguments for :meth:`matplotlib.figure.Figure.savefig`.

        show : bool, default=False
            If ``True``, show figure.
        """
        from matplotlib import pyplot as plt
        if fig is None:
            fig, ax = plt.subplots()
        else:
            ax = fig.axes[0]
        for ill, ell in enumerate(self.ells):
            ax.plot(self.s, self.s**2 * self.corr[ill], color='C{:d}'.format(ill), linestyle='-', label=r'$\ell = {:d}$'.format(ell))
        ax.grid(True)
        ax.legend()
        ax.set_ylabel(r'$s^{2} \xi_{\ell}(s)$ [$(\mathrm{Mpc}/h)^{2}$]')
        ax.set_xlabel(r'$s$ [$\mathrm{Mpc}/h$]')
        return fig


class BaseTracerCorrelationFunctionFromPowerSpectrumMultipoles(BaseTheoryCorrelationFunctionFromPowerSpectrumMultipoles):

    """Base class for perturbation theory tracer correlation function multipoles as Hankel transforms of the power spectrum multipoles."""
    config_fn = 'full_shape.yaml'

    def initialize(self, *args, pt=None, template=None, **kwargs):
        power = globals()[self.__class__.__name__.replace('CorrelationFunction', 'PowerSpectrum')]()
        if pt is not None: power.init.update(pt=pt)
        if template is not None: power.init.update(template=template)
        super(BaseTracerCorrelationFunctionFromPowerSpectrumMultipoles, self).initialize(*args, power=power, **kwargs)
        for name in ['z', 'ells']:
            setattr(self, name, getattr(self.power, name))

    def calculate(self):
        for name in ['z', 'ells']:
            setattr(self, name, getattr(self.power, name))
        super(BaseTracerCorrelationFunctionFromPowerSpectrumMultipoles, self).calculate()

    @property
    def pt(self):
        return self.power.pt

    @property
    def template(self):
        return self.power.template

    def get(self):
        return self.corr


class SimpleTracerPowerSpectrumMultipoles(BasePTPowerSpectrumMultipoles, BaseTheoryPowerSpectrumMultipolesFromWedges):
    r"""
    Kaiser tracer power spectrum multipoles, with fixed damping, essentially used for Fisher forecasts.
    For the matter (unbiased) power spectrum, set b1=1 and sn0=0.

    Parameters
    ----------
    k : array, default=None
        Theory wavenumbers where to evaluate multipoles.

    ells : tuple, default=(0, 2, 4)
        Multipoles to compute.

    mu : int, default=8
        Number of :math:`\mu`-bins to use (in :math:`[0, 1]`).

    template : BasePowerSpectrumTemplate
        Power spectrum template. Defaults to :class:`StandardPowerSpectrumTemplate`.

    shotnoise : float, default=1e4
        Shot noise (which is usually marginalized over).
    """
    config_fn = 'full_shape.yaml'

    def initialize(self, *args, mu=8, method='leggauss', template=None, shotnoise=1e4, **kwargs):
        self.nd = 1. / float(shotnoise)
        if template is None:
            template = StandardPowerSpectrumTemplate()
        super(SimpleTracerPowerSpectrumMultipoles, self).initialize(*args, template=template, mu=mu, method=method, **kwargs)

    def calculate(self, b1=1., sn0=0., sigmapar=0., sigmaper=0.):
        super(SimpleTracerPowerSpectrumMultipoles, self).calculate()
        jac, kap, muap = self.template.ap_k_mu(self.k, self.mu)
        f = self.template.f
        sigmanl2 = self.k[:, None]**2 * (sigmapar**2 * self.mu**2 + sigmaper**2 * (1. - self.mu**2))
        damping = jnp.exp(-sigmanl2 / 2.)
        #pkmu = jac * damping * (b1 + f * muap**2)**2 * jnp.interp(jnp.log10(kap), jnp.log10(self.template.k), self.template.pk_dd) + sn0 / self.nd
        pkmu = jac * damping * (b1 + f * muap**2)**2 * interp1d(jnp.log10(kap), jnp.log10(self.template.k), self.template.pk_dd, method='cubic') + sn0 / self.nd
        self.power = self.to_poles(pkmu)

    def get(self):
        return self.power

    def __getstate__(self):
        state = {}
        for name in ['k', 'z', 'ells', 'nd', 'power']:
            if hasattr(self, name):
                state[name] = getattr(self, name)
        return state

    @plotting.plotter
    def plot(self, fig=None):
        """
        Plot power spectrum multipoles.

        Parameters
        ----------
        fig : matplotlib.figure.Figure, default=None
            Optionally, a figure with at least 1 axis.

        fn : str, Path, default=None
            Optionally, path where to save figure.
            If not provided, figure is not saved.

        kw_save : dict, default=None
            Optionally, arguments for :meth:`matplotlib.figure.Figure.savefig`.

        show : bool, default=False
            If ``True``, show figure.

        Returns
        -------
        fig : matplotlib.figure.Figure
        """
        from matplotlib import pyplot as plt
        if fig is None:
            fig, ax = plt.subplots()
        else:
            ax = fig.axes[0]
        for ill, ell in enumerate(self.ells):
            ax.plot(self.k, self.k * self.power[ill], color='C{:d}'.format(ill), linestyle='-', label=r'$\ell = {:d}$'.format(ell))
        ax.grid(True)
        ax.legend()
        ax.set_ylabel(r'$k P_{\ell}(k)$ [$(\mathrm{Mpc}/h)^{2}$]')
        ax.set_xlabel(r'$k$ [$h/\mathrm{Mpc}$]')
        return fig


class KaiserPowerSpectrumMultipoles(BasePTPowerSpectrumMultipoles, BaseTheoryPowerSpectrumMultipolesFromWedges):
    r"""
    Kaiser power spectrum multipoles.

    Parameters
    ----------
    k : array, default=None
        Theory wavenumbers where to evaluate multipoles.

    ells : tuple, default=(0, 2, 4)
        Multipoles to compute.

    mu : int, default=8
        Number of :math:`\mu`-bins to use (in :math:`[0, 1]`).

    template : BasePowerSpectrumTemplate
        Power spectrum template. Defaults to :class:`DirectPowerSpectrumTemplate`.
    """
    _params = {'sigmapar': {'value': 0., 'fixed': True}, 'sigmaper': {'value': 0, 'fixed': True}}

    def initialize(self, *args, mu=8, **kwargs):
        super(KaiserPowerSpectrumMultipoles, self).initialize(*args, mu=mu, method='leggauss', **kwargs)
        #self.template.init.update(k=np.logspace(-4, 2, 1000))

    def calculate(self, sigmapar=0., sigmaper=0.):
        super(KaiserPowerSpectrumMultipoles, self).calculate()
        jac, kap, muap = self.template.ap_k_mu(self.k, self.mu)
        f = self.template.f
        sigmanl2 = kap**2 * (sigmapar**2 * muap**2 + sigmaper**2 * (1. - muap**2))
        damping = jnp.exp(-sigmanl2 / 2.)

        self.pktable = []
        self.k11 = self.template.k
        self.pk11 = self.template.pk_dd
        pktable = jac * damping * interp1d(jnp.log10(kap), jnp.log10(self.k11), self.pk11, method='cubic')
        self.pktable = {'pk_dd': self.to_poles(pktable), 'pk_dt': self.to_poles(f * muap**2 * pktable), 'pk_tt': self.to_poles(f**2 * muap**4 * pktable)}
        self.pktable['pk11'] = self.pktable['pk_dd']

    def __getstate__(self):
        state = {}
        for name in ['k', 'z', 'ells']:
            if hasattr(self, name):
                state[name] = getattr(self, name)
        for name in self.pktable:
            state[name] = self.pktable[name]
        state['names'] = list(self.pktable.keys())
        return state

    def __setstate__(self, state):
        state = dict(state)
        self.pktable = {name: state.pop(name, None) for name in state['names']}
        super(KaiserPowerSpectrumMultipoles, self).__setstate__(state)


class KaiserTracerPowerSpectrumMultipoles(BaseTracerPowerSpectrumMultipoles):
    r"""
    Kaiser tracer power spectrum multipoles.
    For the matter (unbiased) power spectrum, set b1=1 and sn0=0.

    Parameters
    ----------
    k : array, default=None
        Theory wavenumbers where to evaluate multipoles.

    ells : tuple, default=(0, 2, 4)
        Multipoles to compute.

    mu : int, default=8
        Number of :math:`\mu`-bins to use (in :math:`[0, 1]`).

    template : BasePowerSpectrumTemplate
        Power spectrum template. Defaults to :class:`DirectPowerSpectrumTemplate`.
    """
    def set_params(self):
        self.required_bias_params.update(dict(b1=1., sn0=0.))
        super().set_params(pt_params=['sigmapar', 'sigmaper'])

    def calculate(self, b1=1., sn0=0.):
        super(KaiserTracerPowerSpectrumMultipoles, self).calculate()
        sn0 = np.array([(ell == 0) for ell in self.ells], dtype='f8')[:, None] * sn0 / self.nd
        self.power = b1**2 * self.pt.pktable['pk_dd'] + 2. * b1 * self.pt.pktable['pk_dt'] + self.pt.pktable['pk_tt'] + sn0


class KaiserTracerCorrelationFunctionMultipoles(BaseTracerCorrelationFunctionFromPowerSpectrumMultipoles):
    r"""
    Kaiser tracer correlation function multipoles.
    For the matter (unbiased) correlation function, set b1=1 and sn0=0.

    Parameters
    ----------
    s : array, default=None
        Theory separations where to evaluate multipoles.

    ells : tuple, default=(0, 2, 4)
        Multipoles to compute.

    template : BasePowerSpectrumTemplate
        Power spectrum template. Defaults to :class:`DirectPowerSpectrumTemplate`.

    **kwargs : dict
        Options, defaults to: ``mu=8``.
    """


class BaseEFTLikeTracerPowerSpectrumMultipoles(object):
    r"""
    Base class for tracer power spectrum multipoles with EFT-like counter and stochastic terms.
    Can be exactly marginalized over counter terms and stochastic parameters ct*, sn*.
    """
    def initialize(self, *args, **kwargs):
        self.pt_cls = self.__class__.__name__.replace('EFTLike', '').replace('Tracer', '')
        super(BaseEFTLikeTracerPowerSpectrumMultipoles, self).initialize(*args, **kwargs)

    def set_params(self):
        self.kp = 1.

        def get_params_matrix(base):
            coeffs = {ell: {} for ell in self.ells}
            for param in self.init.params.select(basename=base + '*_*'):
                name = param.basename
                match = re.match(base + '(.*)_(.*)', name)
                if match:
                    ell, pow = int(match.group(1)), int(match.group(2))
                    if ell in self.ells:
                        coeffs[ell][name] = (self.k / self.kp)**pow
                    else:
                        del self.init.params[param]
            for param in self.init.params.select(basename=base + '0'):
                ell, name = 0, param.basename
                if ell in self.ells:
                    if name + '_0' in coeffs[ell]:
                        raise ValueError('Choose between {} and {}'.format(name, name + '_0'))
                    coeffs[ell][name] = 1.
                else:
                    del self.init.params[param]
            params = [name for ell in self.ells for name in coeffs[ell]]
            if not params:
                return params, jnp.array([], dtype='f8')
            matrix = []
            for ell in self.ells:
                row = [np.zeros_like(self.k) for i in range(len(params))]
                for name, k_i in coeffs[ell].items():
                    row[params.index(name)][:] = k_i
                matrix.append(np.column_stack(row))
            matrix = jnp.array(matrix)
            return params, matrix

        self.counterterm_params, self.counterterm_matrix = get_params_matrix('ct')
        self.stochastic_params, self.stochastic_matrix = get_params_matrix('sn')
        params = self.counterterm_params + self.stochastic_params
        self.required_bias_params = dict(**self.required_bias_params, **dict(zip(params, [0] * len(params))))
        super().set_params()

    def calculate(self, **params):
        counterterm_values = jnp.array([params.pop(name, 0.) for name in self.counterterm_params])
        stochastic_values = jnp.array([params.pop(name, 0.) for name in self.stochastic_params]) / self.nd
        super(BaseEFTLikeTracerPowerSpectrumMultipoles, self).calculate(**params)
        self.power += self.counterterm_matrix.dot(counterterm_values) * self.pt.pktable['pk11'][self.pt.ells.index(0)]
        self.power += self.stochastic_matrix.dot(stochastic_values)


class EFTLikeKaiserTracerPowerSpectrumMultipoles(BaseEFTLikeTracerPowerSpectrumMultipoles, KaiserTracerPowerSpectrumMultipoles):
    r"""
    Kaiser tracer power spectrum multipoles with EFT-like counter and stochastic terms.
    Can be exactly marginalized over counter terms and stochastic parameters ct*, sn*.

    Parameters
    ----------
    k : array, default=None
        Theory wavenumbers where to evaluate multipoles.

    ells : tuple, default=(0, 2, 4)
        Multipoles to compute.

    mu : int, default=8
        Number of :math:`\mu`-bins to use (in :math:`[0, 1]`).

    template : BasePowerSpectrumTemplate
        Power spectrum template. Defaults to :class:`DirectPowerSpectrumTemplate`.

    shotnoise : float, default=1e4
        Shot noise (which is usually marginalized over).
    """


class EFTLikeKaiserTracerCorrelationFunctionMultipoles(BaseTracerCorrelationFunctionFromPowerSpectrumMultipoles):
    r"""
    EFT-like Kaiser tracer correlation function multipoles.
    Can be exactly marginalized over counter terms and stochastic parameters ct*, sn*.

    Parameters
    ----------
    s : array, default=None
        Theory separations where to evaluate multipoles.

    ells : tuple, default=(0, 2, 4)
        Multipoles to compute.

    template : BasePowerSpectrumTemplate
        Power spectrum template. Defaults to :class:`DirectPowerSpectrumTemplate`.

    **kwargs : dict
        Options, defaults to: ``mu=8``.
    """


def tns_kernels(k, q, wq):
    jq = q**2 * wq / (4. * np.pi**2)
    k = k[:, None]
    x = q / k
    kernels = [None] * 3
    # Integral of F3(q, -q, k) over mu cosine angle between k and q
    def kernel_ff(x):
        x = np.array(x)
        toret = (6. / x**2 - 79. + 50. * x**2 - 21. * x**4 + 0.75 * (1. / x - x)**3 * (2. + 7. * x**2) * 2 * np.log(np.abs((x - 1.) / (x + 1.)))) / 504.
        mask = x > 10.
        toret[mask] = - 61. / 630. + 2. / 105. / x[mask]**2 - 10. / 1323. / x[mask]**4
        dx = x - 1.
        mask = np.abs(dx) < 0.01
        toret[mask] = - 11. / 126. + dx[mask] / 126. - 29. / 252. * dx[mask]**2
        return toret / x**2

    def kernel_gg(x):
        x = np.array(x)
        toret = (6. / x**2 - 41. + 2. * x**2 - 3. * x**4 + 0.75 * (1. / x - x)**3 * (2. + x**2) * 2 * np.log(np.abs((x - 1.) / (x + 1.)))) / 168.
        mask = x > 10.
        toret[mask] = - 3. / 10. + 26. / 245. / x[mask]**2 - 38. / 2205. / x[mask]**4
        dx = x - 1.
        mask = np.abs(dx) < 0.01
        toret[mask] = - 3. / 14. - 5. / 42. * dx[mask] - 1. / 84. * dx[mask]**2
        return toret / x**2

    kernels[0] = 2 * jq * kernel_ff(x)
    kernels[1] = 2 * jq * kernel_gg(x)

    def kernel_a(x):
        toret = np.zeros((5,) + x.shape, dtype='f8')
        logx = np.zeros_like(x)
        mask = np.abs(x - 1) > 1e-16
        logx[mask] = np.log(np.abs((x[mask] + 1) / (x[mask] - 1)))
        toret[0] = -1. / 84. / x * (2 * x * (19 - 24 * x**2 + 9 * x**4) - 9 * (x**2 - 1)**3 * logx)
        toret[1] = 1. / 112. / x**3 * (2 * x * (x**2 + 1) * (3 - 14 * x**2 + 3 * x**4) - 3 * (x**2 - 1)**4 * logx)
        toret[2] = 1. / 336. / x**3 * (2 * x * (9 - 185 * x**2 + 159 * x**4 - 63 * x**6) + 9 * (x**2 - 1)**3 * (7 * x**2 + 1) * logx)
        toret[4] = 1. / 336. / x**3 * (2 * x * (9 - 109 * x**2 + 63 * x**4 - 27 * x**6) + 9 * (x**2 - 1)**3 * (3 * x**2 + 1) * logx)

        mask = x < 1e-4
        xm = x[mask]
        toret[0][mask] = 8 * xm**8 / 735 + 24 * xm**6 / 245 - 24 * xm**4 / 35 + 8 * xm**2 / 7 - 2. / 3
        toret[1][mask] = - 16 * xm**8 / 8085 - 16 * xm**6 / 735 + 48 * xm**4 / 245 - 16 * xm**2 / 35
        toret[2][mask] = 32 * xm**8 / 1617 + 128 * xm**6 / 735 - 288 * xm**4 / 245 + 64 * xm**2 / 35 - 4. / 3
        toret[4][mask] = 24 * xm**8 / 2695 + 8 * xm**6 / 105 - 24 * xm**4 / 49 + 24 * xm**2 / 35 - 2. / 3

        mask = x > 1e2
        xm = x[mask]
        toret[0][mask] = 2. / 105 - 24 / (245 * xm**2) - 8 / (735 * xm**4) - 8 / (2695 * xm**6) - 8 / (7007 * xm**8)
        toret[1][mask] = -16. / 35 + 48 / (245 * xm**2) - 16 / (735 * xm**4) - 16 / (8085 * xm**6) - 16 / (35035 * xm**8)
        toret[2][mask] = -44. / 105 - 32 / (735 * xm**4) - 64 / (8085 * xm**6) - 96 / (35035 * xm**8)
        toret[4][mask] = -46. / 105 + 24 / (245 * xm**2) - 8 / (245 * xm**4) - 8 / (1617 * xm**6) - 8 / (5005 * xm**8)

        toret[3] = toret[1]
        return toret / x**2

    kernels[2] = jq * kernel_a(x)
    return kernels


@jit
def tns_pt(k, q, wq, pk_q, kernel13_d, kernel13_t, kernel_a):
    # We could have a speed-up with FFTlog, see https://arxiv.org/pdf/1603.04405.pdf
    k11 = k
    k = k[:, None]
    jq = q**2 * wq / (4. * np.pi**2)
    x = q / k

    mus, wmus = utils.weights_mu(10, method='leggauss')

    # Compute P22
    pk22_dd, pk22_dt, pk22_tt = (0.,) * 3
    pk_b2d, pk_bs2d, pk_b2t, pk_bs2t, sig3sq, pk_b22, pk_b2s2, pk_bs22 = (0.,) * 8
    A = jnp.zeros((5,) + k11.shape, dtype='f8')
    B = [jnp.zeros(k11.shape, dtype='f8') for i in range(12)]
    pk_k = jnp.interp(k11, q, pk_q)

    def get_terms(mu, wmu):
        kdq = k * q * mu  # k \cdot q
        kq2 = k**2 - 2. * kdq + q**2  # |k - q|^2
        qdkq = kdq - q**2   # k \cdot (k - q)
        F2_d = 5. / 7. + 1. / 2. * qdkq * (1. / q**2 + 1. / kq2) + 2. / 7. * qdkq**2 / (q**2 * kq2)
        F2_t = 3. / 7. + 1. / 2. * qdkq * (1. / q**2 + 1. / kq2) + 4. / 7. * qdkq**2 / (q**2 * kq2)
        # https://arxiv.org/pdf/0902.0991.pdf
        S = (qdkq)**2 / (q**2 * kq2) - 1. / 3.
        D = 2. / 7. * (mu**2 - 1.)
        pk_kq = jnp.interp(kq2**0.5, q, pk_q, left=0., right=0.)
        jq_pk_q_pk_kq = jq * pk_q * pk_kq

        pk_b2d = wmu * jnp.sum(jq_pk_q_pk_kq * F2_d, axis=-1)
        pk_bs2d = wmu * jnp.sum(jq_pk_q_pk_kq * F2_d * S, axis=-1)
        pk_b2t = wmu * jnp.sum(jq_pk_q_pk_kq * F2_t, axis=-1)
        pk_bs2t = wmu * jnp.sum(jq_pk_q_pk_kq * F2_t * S, axis=-1)
        sig3sq = wmu * jnp.sum(105. / 16. * jq * pk_q * (D * S + 8. / 63.), axis=-1)
        pk_b22 = wmu / 2. * jnp.sum(jq * pk_q * (pk_kq - pk_q), axis=-1)
        pk_b2s2 = wmu / 2. * jnp.sum(jq * pk_q * (pk_kq * S - 2. / 3. * pk_q), axis=-1)
        pk_bs22 = wmu / 2. * jnp.sum(jq * pk_q * (pk_kq * S**2 - 4. / 9. * pk_q), axis=-1)
        pk22_dd = 2 * wmu * jnp.sum(F2_d**2 * jq_pk_q_pk_kq, axis=-1)
        pk22_dt = 2 * wmu * jnp.sum(F2_d * F2_t * jq_pk_q_pk_kq, axis=-1)
        pk22_tt = 2 * wmu * jnp.sum(F2_t * F2_t * jq_pk_q_pk_kq, axis=-1)

        xmu = kq2 / k**2
        kernel_A, kernel_tA = [0] * 5, [0] * 5
        kernel_A[0] = - x**3 / 7. * (mu + 6 * mu**3 + x**2 * mu * (-3 + 10 * mu**2) + x * (-3 + mu**2 - 12 * mu**4))
        kernel_A[1] = x**4 / 14. * (mu**2 - 1) * (-1 + 7 * x * mu - 6 * mu**2)
        kernel_A[2] = x**3 / 14. * (x**2 * mu * (13 - 41 * mu**2) - 4 * (mu + 6 * mu**3) + x * (5 + 9 * mu**2 + 42 * mu**4))
        kernel_A[3] = kernel_A[1]
        kernel_A[4] = x**3 / 14. * (1 - 7 * x * mu + 6 * mu**2) * (-2 * mu + x * (-1 + 3 * mu**2))
        kernel_tA[0] = 1. / 7. * (mu + x - 2 * x * mu**2) * (3 * x + 7 * mu - 10 * x * mu**2)
        kernel_tA[1] = x / 14. * (mu**2 - 1) * (3 * x + 7 * mu - 10 * x * mu**2)
        kernel_tA[2] = 1. / 14. * (28 * mu**2 + x * mu * (25 - 81 * mu**2) + x**2 * (1 - 27 * mu**2 + 54 * mu**4))
        kernel_tA[3] = x / 14. * (1 - mu**2) * (x - 7 * mu + 6 * x * mu**2)
        kernel_tA[4] = 1. / 14. * (x - 7 * mu + 6 * x * mu**2) * (-2 * mu - x + 3 * x * mu**2)
        # Taruya 2010 (arXiv 1006.0699v1) eq A3
        A = wmu * jnp.sum(jq / x**2 * (jnp.array(kernel_A) * pk_k[:, None] + jnp.array(kernel_tA) * pk_q) * pk_kq / xmu**2, axis=-1)

        jq_pk_q_pk_kq /= x**2 * xmu
        B = [0.] * 12
        B[0] = wmu * jnp.sum(x**2 * (mu**2 - 1.) / 2. * jq_pk_q_pk_kq, axis=-1)  # n,a,b = 1,1,1
        B[1] = wmu * jnp.sum(3. * x**2 * (mu**2 - 1.)**2 / 8. * jq_pk_q_pk_kq, axis=-1)  # n,a,b = 1,1,2
        B[2] = wmu * jnp.sum(3. * x**4 * (mu**2 - 1.)**2 / xmu / 8. * jq_pk_q_pk_kq, axis=-1)  # n,a,b = 1,2,1
        B[3] = wmu * jnp.sum(5. * x**4 * (mu**2 - 1.)**3 / xmu / 16. * jq_pk_q_pk_kq, axis=-1)  # n,a,b = 1,2,2
        B[4] = wmu * jnp.sum(x * (x + 2. * mu - 3. * x * mu**2) / 2. * jq_pk_q_pk_kq, axis=-1)  # n,a,b = 2,1,1
        B[5] = wmu * jnp.sum(- 3. * x * (mu**2 - 1.) * (-x - 2. * mu + 5. * x * mu**2) / 4. * jq_pk_q_pk_kq, axis=-1)  # n,a,b = 2,1,2
        B[6] = wmu * jnp.sum(3. * x**2 * (mu**2 - 1.) * (-2. + x**2 + 6. * x * mu - 5. * x**2 * mu**2) / xmu / 4. * jq_pk_q_pk_kq, axis=-1)  # n,a,b = 2,2,1
        B[7] = wmu * jnp.sum(- 3. * x**2 * (mu**2 - 1.)**2 * (6. - 5. * x**2 - 30. * x * mu + 35. * x**2 * mu**2) / xmu / 16. * jq_pk_q_pk_kq, axis=-1)  # n,a,b = 2,2,2
        B[8] = wmu * jnp.sum(x * (4. * mu * (3. - 5. * mu**2) + x * (3. - 30. * mu**2 + 35. * mu**4)) / 8. * jq_pk_q_pk_kq, axis=-1)  # n,a,b = 3,1,2
        B[9] = wmu * jnp.sum(x * (-8. * mu + x * (-12. + 36. * mu**2 + 12. * x * mu * (3. - 5. * mu**2) + x**2 * (3. - 30. * mu**2 + 35. * mu**4))) / xmu / 8. * jq_pk_q_pk_kq, axis=-1)  # n,a,b = 3,2,1
        B[10] = wmu * jnp.sum(3. * x * (mu**2 - 1.) * (-8. * mu + x * (-12. + 60. * mu**2 + 20. * x * mu * (3. - 7. * mu**2) + 5. * x**2 * (1. - 14. * mu**2 + 21. * mu**4))) / xmu / 16. * jq_pk_q_pk_kq, axis=-1)  # n,a,b = 3,2,2
        B[11] = wmu * jnp.sum(x * (8. * mu * (-3. + 5. * mu**2) - 6. * x * (3. - 30. * mu**2 + 35. * mu**4) + 6. * x**2 * mu * (15. - 70. * mu**2 + 63 * mu**4) + x**3 * (5. - 21. * mu**2 * (5. - 15. * mu**2 + 11. * mu**4))) / xmu / 16. * jq_pk_q_pk_kq, axis=-1)  # n,a,b = 4,2,2
        return jnp.stack([pk_b2d, pk_bs2d, pk_b2t, pk_bs2t, sig3sq, pk_b22, pk_b2s2, pk_bs22, pk22_dd, pk22_dt, pk22_tt] + list(A) + B)

    res = jnp.sum(jax.vmap(get_terms)(mus, wmus), axis=0)
    pk_b2d, pk_bs2d, pk_b2t, pk_bs2t, sig3sq, pk_b22, pk_b2s2, pk_bs22, pk22_dd, pk22_dt, pk22_tt = res[:11]
    A, B = res[11:16], res[16:]
    A += pk_k * jnp.sum(kernel_a * pk_q, axis=-1)
    pk11 = pk_k
    pk13_dd = 2. * jnp.sum(kernel13_d * pk_q, axis=-1) * pk_k
    pk13_tt = 2. * jnp.sum(kernel13_t * pk_q, axis=-1) * pk_k
    pk13_dt = (pk13_dd + pk13_tt) / 2.
    pk_sig3sq = sig3sq * pk_k
    pk_dd = pk11 + pk22_dd + pk13_dd
    pk_dt = pk11 + pk22_dt + pk13_dt
    pk_tt = pk11 + pk22_tt + pk13_tt

    return [pk11, pk_dd, pk_b2d, pk_bs2d, pk_sig3sq, pk_b22, pk_b2s2, pk_bs22, pk_dt, pk_b2t, pk_bs2t, pk_tt, A, B]


class TNSPowerSpectrumMultipoles(BasePTPowerSpectrumMultipoles, BaseTheoryPowerSpectrumMultipolesFromWedges):
    r"""
    TNS power spectrum multipoles.

    Parameters
    ----------
    k : array, default=None
        Theory wavenumbers where to evaluate multipoles.

    ells : tuple, default=(0, 2, 4)
        Multipoles to compute.

    mu : int, default=8
        Number of :math:`\mu`-bins to use (in :math:`[0, 1]`).

    template : BasePowerSpectrumTemplate
        Power spectrum template. Defaults to :class:`DirectPowerSpectrumTemplate`.
    """
    _default_options = dict(nloop=1, fog='lorentzian')
    _klim = (1e-3, 2., 500)

    def initialize(self, *args, mu=8, **kwargs):
        super(TNSPowerSpectrumMultipoles, self).initialize(*args, mu=mu, method='leggauss', **kwargs)
        self.nloop = int(self.options['nloop'])
        if self.nloop not in [1]:
            raise ValueError('nloop must be 1 (1-loop)')
        if self.options['fog'] not in ['lorentzian', 'gaussian']:
            raise ValueError('fog must be lorentzian or gaussian')

    def calculate(self, sigmav=0):
        super(TNSPowerSpectrumMultipoles, self).calculate()
        jac, kap, muap = self.template.ap_k_mu(self.k, self.mu)
        f = self.template.f

        if self.options['fog'] == 'lorentzian':
            damping = 1. / (1. + (sigmav * kap * muap)**2 / 2.)**2.
        else:
            damping = jnp.exp(-(sigmav * kap * muap)**2)

        k11 = np.linspace(self.k[0] * 0.7, self.k[-1] * 1.3, int(len(self.k) * 1.6 + 0.5))
        q = self.template.k
        wq = utils.weights_trapz(q)
        if getattr(self, 'kernels', None) is None:
            self.kernels = tns_kernels(k11, q, wq)

        pktable = tns_pt(k11, q, wq, self.template.pk_dd, *self.kernels)
        names = ['pk11', 'pk_dd', 'pk_b2d', 'pk_bs2d', 'pk_sig3sq', 'pk_b22', 'pk_b2s2', 'pk_bs22', 'pk_dt', 'pk_b2t', 'pk_bs2t', 'pk_tt', 'A', 'B']
        pktable = jnp.concatenate([array[None, :] for array in pktable[:-2]] + pktable[-2:], axis=0)
        pktable = jac * damping * jnp.moveaxis(interp1d(jnp.log10(kap), np.log10(k11), pktable.T, method='cubic'), [0, 1], [1, 2])
        A = pktable[12:]
        B = pktable[17:]
        #self._A = A
        #self._B = np.array([B[0], -(B[1] + B[2]), B[3], B[4], -(B[5] + B[6]), B[7], -(B[8] + B[9]), B[10], B[11]])
        A = jnp.array([f * A[0] * muap**2, f**2 * (A[1] * muap**2 + A[2] * muap**4), f**3 * (A[3] * muap**4 + A[4] * muap**6)])  # for b1^2, b1, 1
        B = jnp.array([f**2 * (B[0] * muap**2 + B[4] * muap**4),
                       -f**3 * ((B[1] + B[2]) * muap**2 + (B[5] + B[6]) * muap**4 + (B[8] + B[9]) * muap**6),
                       f**4 * (B[3] * muap**2 + B[7] * muap**4 + B[10] * muap**6 + B[11] * muap**8)])   # for b1^2, b1, 1

        pktable = [self.to_poles(pktable[:8, None]), self.to_poles(f * muap**2 * pktable[8:11, None]), self.to_poles(f**2 * muap**4 * pktable[11:12, None])]
        self.pktable = {}
        for pkt in pktable:
            for pk in pkt: self.pktable[names[len(self.pktable)]] = pk
        self.pktable['A'] = self.to_poles(A[:, None, ...])
        self.pktable['B'] = self.to_poles(B[:, None, ...])

    def __getstate__(self):
        state = {}
        for name in ['k', 'z', 'ells', 'nloop','fog']:
            if hasattr(self, name):
                state[name] = getattr(self, name)
        for name in self.pktable:
            state[name] = self.pktable[name]
        state['names'] = list(self.pktable.keys())
        return state

    def __setstate__(self, state):
        state = dict(state)
        self.pktable = {name: state.pop(name, None) for name in state['names']}
        super(TNSPowerSpectrumMultipoles, self).__setstate__(state)


class TNSTracerPowerSpectrumMultipoles(BaseTracerPowerSpectrumMultipoles):
    r"""
    TNS tracer power spectrum multipoles.
    For the matter (unbiased) power spectrum, set b1=1 and all other bias parameters to 0.

    Parameters
    ----------
    k : array, default=None
        Theory wavenumbers where to evaluate multipoles.

    ells : tuple, default=(0, 2, 4)
        Multipoles to compute.

    mu : int, default=8
        Number of :math:`\mu`-bins to use (in :math:`[0, 1]`).

    template : BasePowerSpectrumTemplate
        Power spectrum template. Defaults to :class:`DirectPowerSpectrumTemplate`.

    shotnoise : float, default=1e4
        Shot noise (which is usually marginalized over).
    """
    _default_options = dict(freedom=None)

    def set_params(self):
        self.required_bias_params.update(dict(b1=1., b2=0., bs=0., b3=0., sn0=0.))
        super().set_params(pt_params=['sigmav'])
        freedom = self.options.get('freedom', None)
        fix = []
        if freedom == 'max':
            for param in self.init.params.select(basename=['b1', 'b2', 'bs', 'b3']):
                param.update(fixed=False)
            fix += ['alpha6']
        if freedom == 'min':
            fix += ['b3', 'bs']
        for param in self.init.params.select(basename=fix):
            param.update(value=0., fixed=True)

    def calculate(self, b1=1., b2=0., bs=0., b3=0., sn0=0.):
        super(TNSTracerPowerSpectrumMultipoles, self).calculate()
        self.power = b1**2 * self.pt.pktable['pk_dd'] + 2. * b1 * self.pt.pktable['pk_dt'] + self.pt.pktable['pk_tt'] + sn0 / self.nd
        bs2 = bs - 4. / 7. * (b1 - 1.)
        b3nl = b3 + 32. / 315. * (b1 - 1.)
        #bs2 = b3nl = 0.
        self.power += 2 * b1 * b2 * self.pt.pktable['pk_b2d'] + 2. * b1 * bs2 * self.pt.pktable['pk_bs2d']\
                      + 2 * b1 * b3nl * self.pt.pktable['pk_sig3sq'] + b2**2 * self.pt.pktable['pk_b22']\
                      + 2 * b2 * bs2 * self.pt.pktable['pk_b2s2'] + bs2**2 * self.pt.pktable['pk_bs22']\
                      + b2 * self.pt.pktable['pk_b2t'] + b3nl * self.pt.pktable['pk_sig3sq']
        self.power += b1**2 * (self.pt.pktable['A'][0] + self.pt.pktable['B'][0])
        self.power += b1 * (self.pt.pktable['A'][1] + self.pt.pktable['B'][1])
        self.power += (self.pt.pktable['A'][2] + self.pt.pktable['B'][2])


class TNSTracerCorrelationFunctionMultipoles(BaseTracerCorrelationFunctionFromPowerSpectrumMultipoles):
    r"""
    TNS tracer correlation function multipoles.
    For the matter (unbiased) correlation function, set b1=1 and all other bias parameters to 0.

    Parameters
    ----------
    s : array, default=None
        Theory separations where to evaluate multipoles.

    ells : tuple, default=(0, 2, 4)
        Multipoles to compute.

    template : BasePowerSpectrumTemplate
        Power spectrum template. Defaults to :class:`DirectPowerSpectrumTemplate`.

    **kwargs : dict
        Options, defaults to: ``mu=8``.
    """


class EFTLikeTNSTracerPowerSpectrumMultipoles(BaseEFTLikeTracerPowerSpectrumMultipoles, TNSTracerPowerSpectrumMultipoles):
    r"""
    TNS tracer power spectrum multipoles with EFT-like counter and stochastic terms.
    Can be exactly marginalized over counter terms and stochastic parameters ct*, sn*.
    For the matter (unbiased) power spectrum, set b1=1 and all other bias parameters to 0.

    Parameters
    ----------
    k : array, default=None
        Theory wavenumbers where to evaluate multipoles.

    ells : tuple, default=(0, 2, 4)
        Multipoles to compute.

    mu : int, default=8
        Number of :math:`\mu`-bins to use (in :math:`[0, 1]`).

    template : BasePowerSpectrumTemplate
        Power spectrum template. Defaults to :class:`DirectPowerSpectrumTemplate`.

    shotnoise : float, default=1e4
        Shot noise (which is usually marginalized over).
    """


class EFTLikeTNSTracerCorrelationFunctionMultipoles(BaseTracerCorrelationFunctionFromPowerSpectrumMultipoles):
    r"""
    TNS tracer correlation function multipoles with EFT-like counter and stochastic terms.
    Can be exactly marginalized over counter terms and stochastic parameters ct*, sn*.
    For the matter (unbiased) correlation function, set b1=1 and all other bias parameters to 0.

    Parameters
    ----------
    s : array, default=None
        Theory separations where to evaluate multipoles.

    ells : tuple, default=(0, 2, 4)
        Multipoles to compute.

    template : BasePowerSpectrumTemplate
        Power spectrum template. Defaults to :class:`DirectPowerSpectrumTemplate`.

    **kwargs : dict
        Options, defaults to: ``mu=8``.
    """


def get_nthreads(nthreads=None):
    if nthreads is None:
        import os
        nthreads = os.getenv('OMP_NUM_THREADS', '1')
    return int(nthreads)


class BaseVelocileptorsPowerSpectrumMultipoles(BasePTPowerSpectrumMultipoles, BaseTheoryPowerSpectrumMultipolesFromWedges):

    """Base class for velocileptors-based matter power spectrum multipoles."""
    _default_options = dict()

    def initialize(self, *args, **kwargs):
        super(BaseVelocileptorsPowerSpectrumMultipoles, self).initialize(*args, **kwargs)
        self.options['threads'] = get_nthreads(self.options.pop('nthreads', None))

    @classmethod
    def install(cls, installer):
        installer.pip('git+https://github.com/sfschen/velocileptors')

    def __getstate__(self):
        state = {}
        for name in ['k', 'z', 'ells', 'wmu', 'sigma8', 'fsigma8']:
            if hasattr(self, name):
                state[name] = getattr(self, name)
        for name in self._pt_attrs:
            if hasattr(self.pt, name):
                state[name] = getattr(self.pt, name)
        return state


def get_physical_stochastic_settings(tracer=None):
    if tracer is not None:
        tracer = str(tracer).upper()
        # Mark Maus, Ruiyang Zhao
        settings = {'BGS': {'fsat': 0.15, 'sigv': 150*(10)**(1/3)*(1+0.2)**(1/2)/70.},
                    'LRG': {'fsat': 0.15, 'sigv': 150*(10)**(1/3)*(1+0.8)**(1/2)/70.},
                    'ELG': {'fsat': 0.10, 'sigv': 150*2.1**(1/2)/70.},
                    'QSO': {'fsat': 0.03, 'sigv': 150*(10)**(0.7/3)*(2.4)**(1/2)/70.}}
        try:
            settings = settings[tracer]
        except KeyError:
            raise ValueError('unknown tracer: {}, please use any of {}'.format(tracer, list(settings.keys())))
    else:
        settings = {'fsat': 0.1, 'sigv': 5.}
    return settings


class BaseVelocileptorsTracerPowerSpectrumMultipoles(BaseTracerPowerSpectrumMultipoles):

    """Base class for velocileptors-based tracer power spectrum multipoles."""

    @staticmethod
    def _params(params, freedom=None, prior_basis='physical'):
        fix = []
        if freedom == 'max':
            for param in params.select(basename=['b1', 'b2', 'bs', 'b3']):
                param.update(fixed=False)
            for param in params.select(basename=['b2', 'bs', 'b3']):
                param.update(prior=dict(limits=[-15., 15.]))
            for param in params.select(basename=['alpha*', 'sn*']):
                param.update(prior=None)
            fix += ['alpha6']  #, 'sn4']
        if freedom == 'min':
            fix += ['b3', 'bs', 'alpha6']  #, 'sn4']
            for param in params.select(basename=['b2']):
                param.update(prior=dict(dist='norm', loc=0., scale=10.))
            for param in params.select(basename=['alpha*', 'sn*']):
                param.update(prior=None)
        for param in params.select(basename=fix):
            param.update(value=0., fixed=True)
        if prior_basis == 'physical':
            for param in list(params):
                basename = param.basename
                param.update(basename=basename + 'p')
                #params.set({'basename': basename, 'namespace': param.namespace, 'derived': True})
            for param in params.select(basename='b1p'):
                param.update(prior=dict(dist='uniform', limits=[0., 3.]), ref=dict(dist='norm', loc=1., scale=0.1))
            for param in params.select(basename=['b2p', 'bsp', 'b3p']):
                param.update(prior=dict(dist='norm', loc=0., scale=5.), ref=dict(dist='norm', loc=0., scale=1.))
            for param in params.select(basename='b3p'):
                param.update(value=0., fixed=True)
            for param in params.select(basename='alpha*p'):
                param.update(prior=dict(dist='norm', loc=0., scale=12.5), ref=dict(dist='norm', loc=0., scale=1.))  # 50% at k = 0.2 h/Mpc
            for param in params.select(basename='sn*p'):
                param.update(prior=dict(dist='norm', loc=0., scale=2. if 'sn0' in param.basename else 5.), ref=dict(dist='norm', loc=0., scale=1.))
        return params

    def set_params(self):
        self.is_physical_prior = self.options['prior_basis'] == 'physical'
        if self.is_physical_prior:
            for name in list(self.required_bias_params):
                self.required_bias_params[name + 'p'] = self.required_bias_params.pop(name)
            settings = get_physical_stochastic_settings(tracer=self.options['tracer'])
            for name, value in settings.items():
                if self.options[name] is None: self.options[name] = value
            if self.mpicomm.rank == 0:
                self.log_debug('Using fsat, sigv = {:.3f}, {:.3f}.'.format(self.options['fsat'], self.options['sigv']))
        super().set_params(pt_params=[])
        fix = []
        if 4 not in self.ells: fix += ['alpha4*', 'alpha6*', 'sn4*']  # * to capture p
        if 2 not in self.ells: fix += ['alpha2*', 'sn2*']
        for param in self.init.params.select(basename=fix):
            param.update(value=0., fixed=True)
        self.nd = 1e-4
        self.fsat = self.snd = 1.
        if self.is_physical_prior:
            self.fsat, self.snd = self.options['fsat'], self.options['shotnoise'] * self.nd  # normalized by 1e-4


class BaseVelocileptorsCorrelationFunctionMultipoles(BasePTCorrelationFunctionMultipoles):

    """Base class for velocileptors-based matter correlation function multipoles."""

    def initialize(self, *args, **kwargs):
        super(BaseVelocileptorsCorrelationFunctionMultipoles, self).initialize(*args, **kwargs)
        self.options['threads'] = get_nthreads(self.options.pop('nthreads', None))

    def combine_bias_terms_poles(self, pars, **opts):
        return np.array([self.pt.compute_xi_ell(ss, self.template.f, *pars, apar=self.template.qpar, aperp=self.template.qper, **self.options, **opts) for ss in self.s]).T


class BaseVelocileptorsTracerCorrelationFunctionMultipoles(BaseTracerCorrelationFunctionMultipoles):

    """Base class for velocileptors-based tracer correlation function multipoles."""

    def calculate(self, **params):
        super(BaseVelocileptorsTracerCorrelationFunctionMultipoles, self).calculate()
        pars = [params.get(name, value) for name, value in self.required_bias_params.items()]
        opts = {name: params.get(name, default) for name, default in self.optional_bias_params.items()}
        self.corr = self.pt.combine_bias_terms_poles(pars, **opts, **self.options)

@jit
def tablevel_combine_bias_terms_poles(pktable, pars, nd=1e-4):
    b1, b2, bs, b3, alpha0, alpha2, alpha4, alpha6, sn0, sn2, sn4 = pars
    bias_monomials = jnp.array([1, b1, b1**2, b2, b1 * b2, b2**2, bs, b1 * bs, b2 * bs, bs**2, b3, b1 * b3, alpha0, alpha2, alpha4, alpha6, sn0 / nd, sn2 / nd, sn4 / nd])
    return jnp.sum(pktable * bias_monomials, axis=-1)


class LPTVelocileptorsPowerSpectrumMultipoles(BaseVelocileptorsPowerSpectrumMultipoles):

    _default_options = dict(use_Pzel=False, kIR=0.2, cutoff=10, extrap_min=-5, extrap_max=3, N=4000, nthreads=None, jn=5)
    # Speed is linear with the number of output k

    def initialize(self, *args, mu=4, **kwargs):
        super(LPTVelocileptorsPowerSpectrumMultipoles, self).initialize(*args, mu=mu, method='leggauss', **kwargs)

    def calculate(self):
        super(LPTVelocileptorsPowerSpectrumMultipoles, self).calculate()

        def interp1d(x, y):
            return interpolate.interp1d(x, y, kind='cubic', assume_sorted=True)  # for AP

        from velocileptors.LPT import lpt_rsd_fftw
        lpt_rsd_fftw.interp1d = interp1d

        from velocileptors.LPT.lpt_rsd_fftw import LPT_RSD
        self.pt = LPT_RSD(np.asarray(self.template.k), np.asarray(self.template.pk_dd), **self.options)
        self.pt.make_pltable(np.asarray(self.template.f), kv=np.asarray(self.k), apar=np.asarray(self.template.qpar), aperp=np.asarray(self.template.qper), ngauss=len(self.mu))
        pktable = {0: self.pt.p0ktable, 2: self.pt.p2ktable, 4: self.pt.p4ktable}
        self.pktable = np.array([pktable[ell] for ell in self.ells])
        self.sigma8 = self.template.sigma8
        self.fsigma8 = self.template.f * self.sigma8

    def combine_bias_terms_poles(self, pars, nd=1e-4):
        return tablevel_combine_bias_terms_poles(self.pktable, pars, nd=nd)

    def __getstate__(self):
        state = {}
        for name in ['k', 'z', 'ells', 'pktable', 'sigma8', 'fsigma8']:
            if hasattr(self, name):
                state[name] = getattr(self, name)
        return state

    @classmethod
    def install(cls, installer):
        installer.pip('git+https://github.com/sfschen/velocileptors')


class LPTVelocileptorsTracerPowerSpectrumMultipoles(BaseVelocileptorsTracerPowerSpectrumMultipoles):
    r"""
    Velocileptors Lagrangian perturbation theory (LPT) tracer power spectrum multipoles.
    Can be exactly marginalized over counter terms and stochastic parameters alpha*, sn*.
    For the matter (unbiased) power spectrum, set all bias parameters to 0.

    Parameters
    ----------
    k : array, default=None
        Theory wavenumbers where to evaluate multipoles.

    ells : tuple, default=(0, 2, 4)
        Multipoles to compute.

    template : BasePowerSpectrumTemplate
        Power spectrum template. Defaults to :class:`DirectPowerSpectrumTemplate`.

    prior_basis : str, default='physical'
        If 'physical', use physically-motivated prior basis for bias parameters, counterterms and stochastic terms:
        :math:`b_{1}^\prime = (1 + b_{1}) \sigma_{8}(z), b_{2}^\prime = b_{2} \sigma_{8}(z)^2, b_{s}^\prime = b_{s} \sigma_{8}(z)^2, b_{3}^\prime = b_{3} \sigma_{8}(z)^3`
        :math:`\alpha_{0} = (1 + b_{1})^{2} \alpha_{0}^\prime, \alpha_{2} = f (1 + b_{1}) (\alpha_{0}^\prime + \alpha_{2}^\prime), \alpha_{4} = f (f \alpha_{2}^\prime + (1 + b_{1}) \alpha_{4}^\prime), \alpha_{6} = f^{2} \alpha_{4}^\prime`.
        :math:`s_{n, 0} = f_{\mathrm{sat}}/\bar{n} s_{n, 0}^\prime, s_{n, 2} = f_{\mathrm{sat}}/\bar{n} \sigma_{v}^{2} s_{n, 2}^\prime, s_{n, 4} = f_{\mathrm{sat}}/\bar{n} \sigma_{v}^{4} s_{n, 4}^\prime`.
        In this case, ``use_Pzel = False``.

    tracer : str, default=None
        If ``prior_basis = 'physical'``, tracer to load preset ``fsat`` and ``sigv``. One of ['LRG', 'ELG', 'QSO'].

    fsat : float, default=None
        If ``prior_basis = 'physical'``, satellite fraction to assume.

    sigv : float, default=None
        If ``prior_basis = 'physical'``, velocity dispersion to assume.

    shotnoise : float, default=1e4
        Shot noise, to scale stochastic terms.

    **kwargs : dict
        Velocileptors options, defaults to: ``use_Pzel=False, kIR=0.2, cutoff=10, extrap_min=-5, extrap_max=3, N=4000, nthreads=1, jn=5``.


    Reference
    ---------
    - https://arxiv.org/abs/2005.00523
    - https://arxiv.org/abs/2012.04636
    - https://github.com/sfschen/velocileptors
    """
    _default_options = dict(freedom=None, prior_basis='physical', tracer=None, fsat=None, sigv=None, shotnoise=1e4)

    def initialize(self, *args, k=None, **kwargs):
        super(LPTVelocileptorsTracerPowerSpectrumMultipoles, self).initialize(*args, **kwargs)
        if k is not None:
            self.k = np.array(k, dtype='f8')
        # Increasing the resolution, necessary
        boost_prec = 2
        kvec = np.concatenate([[min(0.0005, self.k[0])], np.geomspace(0.0015, 0.025, 10 * boost_prec, endpoint=True), np.arange(0.03, max(0.5, self.k[-1]) + 0.015 / boost_prec, 0.01 / boost_prec)])  # margin for interpolation below (and numerical noise in endpoint)
        ells = kwargs.get('ells', None)
        if ells is not None: self.ells = tuple(ells)
        self.pt.init.update(k=kvec, ells=self.ells, use_Pzel=not self.is_physical_prior)

    def set_params(self):
        self.required_bias_params = dict(b1=1., b2=0., bs=0., b3=0., alpha0=0., alpha2=0., alpha4=0., alpha6=0., sn0=0., sn2=0., sn4=0.)
        super().set_params()

    def calculate(self, **params):
        for name in ['z']:
            setattr(self, name, getattr(self.pt, name))
        params = {**self.required_bias_params, **params}
        if self.is_physical_prior:
            sigma8 = self.pt.sigma8
            f = self.pt.fsigma8 / sigma8
            pars = b1L, b2L, bsL, b3L = [params['b1p'] / sigma8 - 1., params['b2p'] / sigma8**2, params['bsp'] / sigma8**2, params['b3p'] / sigma8**3]
            pars += [(1 + b1L)**2 * params['alpha0p'], f * (1 + b1L) * (params['alpha0p'] + params['alpha2p']),
                     f * (f * params['alpha2p'] + (1 + b1L) * params['alpha4p']), f**2 * params['alpha4p']]
            sigv = self.options['sigv']
            pars += [params['sn{:d}p'.format(i)] * self.snd * (self.fsat if i > 0 else 1.) * sigv**i for i in [0, 2, 4]]
        else:
            pars = [params[name] for name in self.required_bias_params]
        #self.__dict__.update(dict(zip(['b1', 'b2', 'bs', 'b3', 'alpha0', 'alpha2', 'alpha4', 'alpha6', 'sn0', 'sn2', 'sn4'], pars)))  # for derived parameters
        opts = {name: params.get(name, default) for name, default in self.optional_bias_params.items()}
        index = np.array([self.pt.ells.index(ell) for ell in self.ells])
        self.power = interp1d(self.k, self.pt.k, self.pt.combine_bias_terms_poles(pars, **opts, nd=self.nd)[index].T).T
        #self.power = self.pt.combine_bias_terms_poles(pars, **opts, nd=self.nd)


class LPTVelocileptorsTracerCorrelationFunctionMultipoles(BaseTracerCorrelationFunctionFromPowerSpectrumMultipoles):
    r"""
    Velocileptors LPT tracer correlation function multipoles.
    Can be exactly marginalized over counter terms and stochastic parameters alpha*, sn*.
    For the matter (unbiased) correlation function, set all bias parameters to 0.

    Parameters
    ----------
    s : array, default=None
        Theory separations where to evaluate multipoles.

    ells : tuple, default=(0, 2, 4)
        Multipoles to compute.

    template : BasePowerSpectrumTemplate
        Power spectrum template. Defaults to :class:`DirectPowerSpectrumTemplate`.

    prior_basis : str, default='physical'
        If 'physical', use physically-motivated prior basis for bias parameters, counterterms and stochastic terms:
        :math:`b_{1}^\prime = (1 + b_{1}) \sigma_{8}(z), b_{2}^\prime = b_{2} \sigma_{8}(z)^2, b_{s}^\prime = b_{s} \sigma_{8}(z)^2, b_{3}^\prime = b_{3} \sigma_{8}(z)^3`
        :math:`\alpha_{0} = (1 + b_{1})^{2} \alpha_{0}^\prime, \alpha_{2} = f (1 + b_{1}) (\alpha_{0}^\prime + \alpha_{2}^\prime), \alpha_{4} = f (f \alpha_{2}^\prime + (1 + b_{1}) \alpha_{4}^\prime), \alpha_{6} = f^{2} \alpha_{4}^\prime`.

    **kwargs : dict
        Velocileptors options, defaults to: ``use_Pzel=False, kIR=0.2, cutoff=10, extrap_min=-5, extrap_max=3, N=4000, nthreads=1, jn=5``.


    Reference
    ---------
    - https://arxiv.org/abs/2005.00523
    - https://arxiv.org/abs/2012.04636
    - https://github.com/sfschen/velocileptors
    """
    _params = LPTVelocileptorsTracerPowerSpectrumMultipoles._params


def f_over_f0_EH(z, k, Omega0_m, h, fnu, Nnu=3, Neff=3.044):
    r"""
    Computes f(k)/f0, adapted from https://github.com/henoriega/FOLPS-nu, following H&E (1998).

    Reference
    ---------
    https://arxiv.org/pdf/astro-ph/9710216

    Parameters
    ----------
    z : float
        Redshift.
    k : array
        Wavenumber.
    Omega0_m : float
        :math:`\Omega_\mathrm{b} + \Omega_\mathrm{c} + \Omega_\nu` (dimensionless matter density parameter).
    h : float
        :math:`H_0 / 100`.
    fnu : float
        :math:`\Omega_\nu / \Omega_\mathrm{m}`.
    Nnu : int, default=3
        Number of massive neutrinos.
    Neff : int, default=3.044
        Effective number of relativistic species.

    Returns
    -------
    fk : array
        :math:`f(k) / f0`
    """
    eta = jnp.log(1 / (1 + z))  # log of scale factor
    Omega0_r = 2.469*10**(-5)/(h**2 * (1 + 7/8*(4/11)**(4/3) * Neff))  # rad: including neutrinos
    aeq = Omega0_r / Omega0_m  # matter-radiation equality

    pcb = 5./4 - jnp.sqrt(1 + 24*(1 - fnu)) / 4  # neutrino supression
    c = 0.7
    theta272 = (1.00)**2  # T_{CMB} = 2.7*(theta272)
    pf = (k * theta272) / (Omega0_m * h**2)
    DEdS = jnp.exp(eta) / aeq  # growth function: EdS cosmology

    fnunonzero = jnp.where(fnu != 0., fnu, 1.)
    yFS = 17.2*fnu*(1 + 0.488*fnunonzero**(-7/6)) * (pf*Nnu / fnunonzero)**2  #yFreeStreaming
    # pcb = 0. and yFS = 0. when fnu = 0.
    rf = DEdS/(1 + yFS)
    return 1 - pcb/(1 + (rf)**c)  # f(k)/f0


class REPTVelocileptorsPowerSpectrumMultipoles(BaseVelocileptorsPowerSpectrumMultipoles):

    _default_options = dict(rbao=110, sbao=None, beyond_gauss=True,
                            one_loop=True, shear=True, cutoff=20, jn=5, N=4000,
                            nthreads=None, extrap_min=-4, extrap_max=3, import_wisdom=False)
    # Speed does not depend on the number of output k

    def initialize(self, *args, mu=4, **kwargs):
        super(REPTVelocileptorsPowerSpectrumMultipoles, self).initialize(*args, mu=mu, method='leggauss', **kwargs)
        self.template.init.update(with_now='peakaverage')

    def _emulator_initialize(self):
        self._emulator_bak = getattr(self, '_emulator_bak', self.emulator)
        self.emulator = self._emulator_bak.deepcopy()
        if 'z' not in self.init: return
        z = np.asarray(self.init['z'])
        allz = self.emulator.fixed['z']
        if np.allclose(z, allz): return
        if np.any((z < allz[0]) | (z > allz[-1])):
            raise ValueError('input z = {} is outside of the range of emub1 lated z: {} - {}'.format(z, *allz[[0, -1]]))
        iz = np.searchsorted(allz, z, side='right') - 1
        izp1 = np.minimum(iz + 1, len(allz) - 1)
        keepiz = np.unique(np.concatenate([iz, izp1], axis=0))
        allz = allz[keepiz]
        self.emulator.fixed['z'] = z
        iz = np.searchsorted(keepiz, iz, side='right') - 1
        izp1 = np.minimum(iz + 1, len(allz) - 1)
        wz = z - allz[iz]

        from desilike.emulators import Operation

        # Keep only the iz predictions we are interested in (for jaxeffort, maybe we should fix this later)
        for name, engine in self.emulator.engines.items():
            for operation in engine.model_operations + engine.yoperations:
                operation.update(locals={name: value[keepiz] for name, value in operation._locals.items()})
            engine.yshape = keepiz.shape + engine.yshape[1:]
        self.emulator.yoperations.insert(0, Operation("", "{name: v[name][..., iz] * (1 - wz) + v[name][..., iz + 1] * wz if name in ['pktable', 'fsigma8', 'sigma8'] else v[name] for name in v}", locals={'wz': wz, 'iz': iz}))

    def calculate(self):
        super(REPTVelocileptorsPowerSpectrumMultipoles, self).calculate()
        from velocileptors.EPT.ept_fullresum_varyDz_nu_fftw import REPT
        #from velocileptors.EPT.ept_fullresum_fftw import REPT
        pk_dd, pknow_dd = self.template.pk_dd, self.template.pknow_dd
        #print('desilike', self.template.k.min(), self.template.k.max(), self.template.k.size, self.template.pk_dd.sum())
        if self.z.ndim: pk_dd, pknow_dd = pk_dd[..., 0], pknow_dd[..., 0]
        self.pt = REPT(np.asarray(self.template.k), np.asarray(pk_dd), pnw=np.asarray(pknow_dd), kmin=self.k[0], kmax=self.k[-1], nk=200, **self.options)
        # print(self.template.f, self.k.shape, self.template.qpar, self.template.qper, self.template.k.shape, self.template.pk_dd.shape)
        pktable = {ell: [] for ell in [0, 2, 4]}
        self.sigma8 = self.template.sigma8
        self.fsigma8 = self.template.f * self.sigma8
        Omega_m, h, fnu, Neff, Nnu = 0.3, 0.7, 0., 3.046, 3
        #cosmo = getattr(self.template, 'cosmo', None)
        #if cosmo is not None:
        #    Omega_m, h, fnu, Nnu, Neff = cosmo['Omega_m'], cosmo['h'], cosmo['Omega_ncdm_tot'] / cosmo['Omega_m'], cosmo['N_ncdm'], cosmo['N_eff']

        f0, qpar, qper = map(np.asarray, [self.template.f0, self.template.qpar, self.template.qper])
        pcb, pcb_nw, pttcb = [10**interpolate.interp1d(np.log10(self.template.k), np.log10(pk), kind='cubic', fill_value='extrapolate', axis=0, assume_sorted=True)(np.log10(np.append(self.pt.kv, 1.))) for pk in [self.template.pk_dd, self.template.pknow_dd, self.template.pk_dd * self.template.fk**2]]
        fk = np.sqrt(pttcb / pcb)[:-1]
        if self.z.ndim:
            for iz, z in enumerate(self.z):
                Dz = np.sqrt(pcb[-1, iz] / pcb[-1, 0])
                #fk = f0[iz] * f_over_f0_EH(z, self.pt.kv, Omega_m, h, fnu, Nnu=Nnu, Neff=Neff)
                #print(Dz, pcb[:-1, iz].sum(), pcb_nw[:-1, iz].sum(), fk[..., iz].sum())
                pks = self.pt.compute_redshift_space_power_multipoles_tables(fk[..., iz], apar=qpar[iz], aperp=qper[iz], ngauss=len(self.mu), pcb=pcb[:-1, iz], pcb_nw=pcb_nw[:-1, iz], Dz=Dz)[1:]
                for ill, ell in enumerate(pktable): pktable[ell].append(pks[ill])
            pktable = {ell: np.concatenate([v[..., None] for v in value], axis=-1) for ell, value in pktable.items()}
        else:
            #fk = f0 * f_over_f0_EH(self.z, self.pt.kv, Omega_m, h, fnu, Nnu=Nnu, Neff=Neff)
            pks = self.pt.compute_redshift_space_power_multipoles_tables(fk, apar=qpar, aperp=qper, ngauss=len(self.mu))[1:]
            for ill, ell in enumerate(pktable): pktable[ell] = pks[ill]
        self.pktable = interpolate.interp1d(self.pt.kv, np.array([pktable[ell] for ell in self.ells]), kind='cubic', fill_value='extrapolate', axis=1, assume_sorted=True)(self.k)

    def combine_bias_terms_poles(self, pars, z=None, nd=1e-4):
        # Add co-evolution part
        pars = list(pars)
        b1 = pars[0]
        pars[2] = pars[2] - (2 / 7) * (b1 - 1.)  # bs
        pars[3] = 3 * pars[3] + (b1 - 1.)  # b3
        #return interpolate.interp1d(self.pt.kv, np.array(self.pt.compute_redshift_space_power_multipoles(pars, self.template.f)[1:]), kind='cubic', fill_value='extrapolate', axis=1, assume_sorted=True)(self.k)
        pktable = self.pktable
        if z is not None: pktable = pktable[..., list(self.z).index(z)]
        return tablevel_combine_bias_terms_poles(pktable, pars, nd=nd)

    def __getstate__(self, varied=True, fixed=True):
        state = {}
        for name in (['k', 'z', 'ells'] if fixed else []) + (['pktable', 'sigma8', 'fsigma8'] if varied else []):
            if hasattr(self, name):
                state[name] = getattr(self, name)
        return state

    @classmethod
    def install(cls, installer):
        installer.pip('git+https://github.com/sfschen/velocileptors')


class REPTVelocileptorsTracerPowerSpectrumMultipoles(BaseVelocileptorsTracerPowerSpectrumMultipoles):
    r"""
    Velocileptors resummmed Eulerian perturbation theory (REPT) tracer power spectrum multipoles.
    Can be exactly marginalized over counter terms and stochastic parameters alpha*, sn*.
    For the matter (unbiased) power spectrum, set all bias parameters to 0.

    Parameters
    ----------
    k : array, default=None
        Theory wavenumbers where to evaluate multipoles.

    ells : tuple, default=(0, 2, 4)
        Multipoles to compute.

    template : BasePowerSpectrumTemplate
        Power spectrum template. Defaults to :class:`DirectPowerSpectrumTemplate`.

    prior_basis : str, default='physical'
        If 'physical', use physically-motivated prior basis for bias parameters, counterterms and stochastic terms:
        :math:`b_{1}^\prime = (1 + b_{1}^{L}) \sigma_{8}(z), b_{2}^\prime = b_{2}^{L} \sigma_{8}(z)^2, b_{s}^\prime = b_{s}^{L} \sigma_{8}(z)^2, b_{3}^\prime = 0`
        with: :math:`b_{1} = 1 + b_{1}^{L}, b_{2} = 8/21 b_{1}^{L} + b_{2}^{L}, b_{s} = b_{s}^{L}, b_{3} = b_{3}^{L}`.
        :math:`\alpha_{0} = (1 + b_{1}^{L})^{2} \alpha_{0}^\prime, \alpha_{2} = f (1 + b_{1}^{L}) (\alpha_{0}^\prime + \alpha_{2}^\prime), \alpha_{4} = f (f \alpha_{2}^\prime + (1 + b_{1}^{L}) \alpha_{4}^\prime)`.
        :math:`s_{n, 0} = f_{\mathrm{sat}}/\bar{n} s_{n, 0}^\prime, s_{n, 2} = f_{\mathrm{sat}}/\bar{n} \sigma_{v}^{2} s_{n, 2}^\prime, s_{n, 4} = f_{\mathrm{sat}}/\bar{n} \sigma_{v}^{4} s_{n, 4}^\prime`.

    tracer : str, default=None
        If ``prior_basis = 'physical'``, tracer to load preset ``fsat`` and ``sigv``. One of ['LRG', 'ELG', 'QSO'].

    fsat : float, default=None
        If ``prior_basis = 'physical'``, satellite fraction to assume.

    sigv : float, default=None
        If ``prior_basis = 'physical'``, velocity dispersion to assume.

    shotnoise : float, default=1e4
        Shot noise, to scale stochastic terms.

    **kwargs : dict
        Velocileptors options, defaults to: ``rbao=110, sbao=None, beyond_gauss=True, one_loop=True, shear=True, cutoff=20, jn=5, N=4000, nthreads=None, extrap_min=-4, extrap_max=3``.


    Reference
    ---------
    - https://arxiv.org/abs/2005.00523
    - https://arxiv.org/abs/2012.04636
    - https://github.com/sfschen/velocileptors
    """
    _default_options = dict(freedom=None, prior_basis='physical', tracer=None, fsat=None, sigv=None, shotnoise=1e4)

    def initialize(self, *args, k=None, z=None, **kwargs):
        super(REPTVelocileptorsTracerPowerSpectrumMultipoles, self).initialize(*args, **kwargs)
        if k is not None:
            self.k = np.array(k, dtype='f8')
        # Increasing the resolution, necessary
        boost_prec = 4
        kvec = np.concatenate([[min(0.0005, self.k[0])], np.geomspace(0.0015, 0.025, 10 * boost_prec, endpoint=True), np.arange(0.03, max(0.5, self.k[-1]) + 0.015 / boost_prec, 0.01 / boost_prec)])  # margin for interpolation below (and numerical noise in endpoint)
        ells = kwargs.get('ells', None)
        if ells is not None: self.ells = tuple(ells)
        self.pt.init.update(k=kvec, ells=self.ells)
        if z is not None:
            self.z = float(z)
            z = self.pt.init.get('z', [])
            if self.z not in z: z.append(self.z)
            self.pt.init.update(z=sorted(z))

    def set_params(self):
        self.required_bias_params = dict(b1=1., b2=0., bs=0., b3=0., alpha0=0., alpha2=0., alpha4=0., alpha6=0., sn0=0., sn2=0., sn4=0.)
        super().set_params()

    def calculate(self, **params):
        if self.pt.z.ndim == 0: self.z = self.pt.z
        params = {**self.required_bias_params, **params}
        if self.is_physical_prior:
            sigma8 = self.pt.sigma8
            f = self.pt.fsigma8 / sigma8
            if self.pt.z.ndim:
                iz = list(self.pt.z).index(self.z)
                sigma8, f = sigma8[iz], f[iz]
            # b1_E = 1+b1_L
            # b2_E = b2_L + (8/21)*b1_L
            # bs_E = bs_L - (2/7)*b1_L
            # b3_E = 3*b3_L + b1_L
            pars = b1L, b2L, bsL, b3L = [params['b1p'] / sigma8 - 1., params['b2p'] / sigma8**2, params['bsp'] / sigma8**2, params['b3p'] / sigma8**3]
            pars = [1. + b1L, 8. / 21. * b1L + b2L, bsL, b3L]
            pars += [(1 + b1L)**2 * params['alpha0p'], f * (1 + b1L) * (params['alpha0p'] + params['alpha2p']),
                     f * (f * params['alpha2p'] + (1 + b1L) * params['alpha4p']), f**2 * params['alpha4p']]
            sigv = self.options['sigv']
            pars += [params['sn{:d}p'.format(i)] * self.snd * (self.fsat if i > 0 else 1.) * sigv**i for i in [0, 2, 4]]
        else:
            pars = [params[name] for name in self.required_bias_params]
        #self.__dict__.update(dict(zip(['b1', 'b2', 'bs', 'b3', 'alpha0', 'alpha2', 'alpha4', 'alpha6', 'sn0', 'sn2', 'sn4'], pars)))  # for derived parameters
        opts = {name: params.get(name, default) for name, default in self.optional_bias_params.items()}
        index = np.array([self.pt.ells.index(ell) for ell in self.ells])
        if self.pt.z.ndim: opts['z'] = self.z
        self.power = interp1d(self.k, self.pt.k, self.pt.combine_bias_terms_poles(pars, **opts, nd=self.nd)[index].T).T
        #self.power = self.pt.combine_bias_terms_poles(pars, **opts, nd=self.nd)


class REPTVelocileptorsTracerCorrelationFunctionMultipoles(BaseTracerCorrelationFunctionFromPowerSpectrumMultipoles):
    r"""
    Velocileptors REPT tracer correlation function multipoles.
    Can be exactly marginalized over counter terms and stochastic parameters alpha*, sn*.
    For the matter (unbiased) correlation function, set all bias parameters to 0.

    Parameters
    ----------
    s : array, default=None
        Theory separations where to evaluate multipoles.

    ells : tuple, default=(0, 2, 4)
        Multipoles to compute.

    template : BasePowerSpectrumTemplate
        Power spectrum template. Defaults to :class:`DirectPowerSpectrumTemplate`.

    prior_basis : str, default='physical'
        If 'physical', use physically-motivated prior basis for bias parameters, counterterms and stochastic terms:
        :math:`b_{1}^\prime = (1 + b_{1}^{L}) \sigma_{8}(z), b_{2}^\prime = b_{2}^{L} \sigma_{8}(z)^2, b_{s}^\prime = b_{s}^{L} \sigma_{8}(z)^2, b_{3}^\prime = 0`
        with: :math:`b_{1} = 1 + b_{1}^{L}, b_{2} = 8/21 b_{1}^{L} + b_{2}^{L}, b_{s} = b_{s}^{L}, b_{3} = b_{3}^{L}`.
        :math:`\alpha_{0} = (1 + b_{1}^{L})^{2} \alpha_{0}^\prime, \alpha_{2} = f (1 + b_{1}^{L}) (\alpha_{0}^\prime + \alpha_{2}^\prime), \alpha_{4} = f (f \alpha_{2}^\prime + (1 + b_{1}^{L}) \alpha_{4}^\prime)`.

    **kwargs : dict
        Velocileptors options, defaults to: ``rbao=110, sbao=None, beyond_gauss=True, one_loop=True, shear=True, cutoff=20, jn=5, N=4000, nthreads=None, extrap_min=-4, extrap_max=3``.


    Reference
    ---------
    - https://arxiv.org/abs/2005.00523
    - https://arxiv.org/abs/2012.04636
    - https://github.com/sfschen/velocileptors
    """
    _params = REPTVelocileptorsTracerPowerSpectrumMultipoles._params


class PyBirdPowerSpectrumMultipoles(BasePTPowerSpectrumMultipoles):

    _default_options = dict(km=0.7, kr=0.25, accboost=1, fftaccboost=1, fftbias=-1.6, with_nnlo_counterterm=False, with_stoch=True, with_resum='full', eft_basis='eftoflss')
    _klim = (1e-3, 11., 3000)  # numerical instability in pybird's fftlog at 10.
    _pt_attrs = ['co', 'f', 'eft_basis', 'with_stoch', 'with_nnlo_counterterm', 'with_tidal_alignments',
                 'P11l', 'Ploopl', 'Pctl', 'Pstl', 'Pnnlol', 'C11l', 'Cloopl', 'Cctl', 'Cstl', 'Cnnlol']

    def initialize(self, *args, **kwargs):
        super(PyBirdPowerSpectrumMultipoles, self).initialize(*args, **kwargs)
        # self.co is fixed, so we can just export it in __getstate__
        from pybird.common import Common
        from pybird.nonlinear import NonLinear
        from pybird.nnlo import NNLO_counterterm
        from pybird.resum import Resum
        from pybird.projection import Projection
        eft_basis = self.options.get('eft_basis', None)
        if eft_basis in [None, 'velocileptors']: eft_basis = 'eftoflss'
        # nd used by combine_bias_terms_poles only
        #self.co = Common(Nl=len(self.ells), kmin=self.k[0] * 0.8, kmax=self.k[-1] * 1.2, km=self.options['km'], kr=self.options['kr'], nd=1e-4,
        # No way to go below kmin = 1e-3 h/Mpc (nan)
        if self.k[0] * 0.8 < 1e-3:
            import warnings
            warnings.warn('pybird does not predict P(k) for k < 0.001 h/Mpc; nan will be replaced by 0')
        self.co = Common(Nl=len(self.ells), kmin=1e-3, kmax=self.k[-1] * 1.3, km=self.options['km'], kr=self.options['kr'], nd=1e-4,
                         eft_basis=eft_basis, halohalo=True, with_cf=False,
                         with_time=True, accboost=float(self.options['accboost']), optiresum=self.options['with_resum'] == 'opti', with_uvmatch=False,
                         exact_time=False, quintessence=False, with_tidal_alignments=False, nonequaltime=False, keep_loop_pieces_independent=False)
        #print(dict(Nl=len(self.ells), kmin=1e-3, kmax=self.k[-1] * 1.3, km=self.options['km'], kr=self.options['kr'], nd=1e-4,
        #                 eft_basis=eft_basis, halohalo=True, with_cf=False,
        #                 with_time=True, accboost=float(self.options['accboost']), optiresum=self.options['with_resum'] == 'opti',
        #                 exact_time=False, quintessence=False, with_tidal_alignments=False, nonequaltime=False, keep_loop_pieces_independent=False))
        self.nonlinear = NonLinear(load=False, save=False, NFFT=256 * int(self.options['fftaccboost']), fftbias=self.options['fftbias'], co=self.co)
        #print(dict(load=False, save=False, NFFT=256 * int(self.options['fftaccboost']), fftbias=self.options['fftbias'], co=self.co))
        self.resum = Resum(co=self.co)
        self.nnlo_counterterm = None
        if self.options['with_nnlo_counterterm']:
            self.nnlo_counterterm = NNLO_counterterm(co=self.co)
            self.template.init.update(with_now='peakaverage')
        self.projection = Projection(self.k, with_ap=True, H_fid=None, D_fid=None, co=self.co)  # placeholders for H_fid and D_fid, as we will provide q's

    def calculate(self):
        super(PyBirdPowerSpectrumMultipoles, self).calculate()
        from pybird.bird import Bird
        cosmo = {'kk': self.template.k, 'pk_lin': self.template.pk_dd, 'pk_lin_2': None, 'f': self.template.f, 'DA': 1., 'H': 1.}
        self.pt = Bird(cosmo, with_bias=False, eft_basis=self.co.eft_basis, with_stoch=self.options['with_stoch'], with_nnlo_counterterm=self.nnlo_counterterm is not None, co=self.co)

        if self.nnlo_counterterm is not None:  # we use smooth power spectrum since we don't want spurious BAO signals
            from scipy import interpolate
            self.nnlo_counterterm.Ps(self.pt, interpolate.interp1d(np.log(self.template.k), np.log(self.template.pknow_dd), fill_value='extrapolate', assume_sorted=True))

        self.nonlinear.PsCf(self.pt)
        self.pt.setPsCfl()

        if self.options['with_resum']:
            self.resum.PsCf(self.pt, makeIR=True, makeQ=True, setIR=True, setPs=True, setCf=False)

        self.projection.AP(self.pt, q=(self.template.qper, self.template.qpar))
        self.projection.xdata(self.pt)

    def combine_bias_terms_poles(self, params, nd=1e-4):
        from pybird import bird
        bird.np = jnp
        self.pt.co.nd = nd
        self.pt.setreducePslb(params, what='full')
        bird.np = np
        return jnp.nan_to_num(self.pt.fullPs, nan=0.0, posinf=jnp.inf, neginf=-jnp.inf)

    def __getstate__(self):
        state = {}
        for name in ['k', 'z', 'ells']:
            if hasattr(self, name):
                state[name] = getattr(self, name)
        for name in self._pt_attrs:
            if hasattr(self.pt, name):
                state[name] = getattr(self.pt, name)
        return state

    def __setstate__(self, state):
        for name in ['k', 'z', 'ells']:
            if name in state: setattr(self, name, state.pop(name))
        from pybird import bird
        self.pt = bird.Bird.__new__(bird.Bird)
        self.pt.with_bias = False
        self.pt.__dict__.update(state)

    @classmethod
    def install(cls, installer):
        installer.pip('git+https://github.com/pierrexyz/pybird')


class PyBirdTracerPowerSpectrumMultipoles(BaseTracerPowerSpectrumMultipoles):
    """
    Pybird tracer power spectrum multipoles.
    Can be exactly marginalized over counter terms and stochastic parameters c* and bias term b3*.
    For the matter (unbiased) power spectrum, set b1=1, b2=1, b3=1 (eft_basis='eftoflss') and all other bias parameters to 0.

    Parameters
    ----------
    k : array, default=None
        Theory wavenumbers where to evaluate multipoles.

    ells : tuple, default=(0, 2, 4)
        Multipoles to compute.

    template : BasePowerSpectrumTemplate
        Power spectrum template. Defaults to :class:`DirectPowerSpectrumTemplate`.

    shotnoise : float, default=1e4
        Shot noise (which is usually marginalized over).

    **kwargs : dict
        Pybird options, defaults to: ``with_nnlo_higher_derivative=False, with_nnlo_counterterm=False, with_stoch=True, with_resum='full'``.


    Reference
    ---------
    - https://arxiv.org/abs/2003.07956
    - https://github.com/pierrexyz/pybird
    """
    _default_options = dict(with_nnlo_counterterm=False, with_stoch=True, eft_basis=None, freedom=None, shotnoise=1e4)

    @staticmethod
    def _params(params, freedom=None):
        fix = []
        if freedom in ['min', 'max']:
            for param in params.select(basename=['b1']):
                param.update(prior=dict(limits=[0., 4.]))
            for param in params.select(basename=['b4']):
                param.update(prior=dict(limits=[-15., 15.]))
            for param in params.select(basename=['b2', 'b3', 'bs', 'b2p4', 'b2m4', 'b2t', 'b2g', 'b3g', 'c*']):
                param.update(prior=None)
        if freedom == 'max':
            for param in params.select(basename=['b1', 'b2', 'b3', 'b4', 'bs', 'b2p4', 'b2m4', 'b2t', 'b2g', 'b3g']):
                param.update(fixed=False)
            fix += ['ce1']
        if freedom == 'min':
            fix += ['b2', 'b3', 'ce1']
        for param in params.select(basename=fix):
            param.update(value=0., fixed=True)
        return params

    def set_params(self):
        freedom = self.options.get('freedom', None)
        if self.options['eft_basis'] is None:
            self.options['eft_basis'] = 'eftoflss' if freedom == 'min' else 'westcoast'
        allowed_eft_basis = ['eftoflss', 'velocileptors', 'eastcoast', 'westcoast']
        if self.options['eft_basis'] not in allowed_eft_basis:
            raise ValueError('eft_basis must be one of {}'.format(allowed_eft_basis))
        if freedom == 'min' and self.options['eft_basis'] != 'eftoflss':
            raise ValueError('freedom = "min" only defined in eft_basis = "eftoflss"')
        # in pybird:
        # - westcoast: c2, c4 are b2p4, b2m4
        # - eastcoast: b2t, b2g, b3g are bt2, bG2, bGamma3
        if self.options['eft_basis'] == 'eftoflss':
            self.required_bias_params = ['b1', 'b2', 'b3', 'b4']
        if self.options['eft_basis'] == 'velocileptors':
            self.required_bias_params = ['b1', 'b2', 'bs', 'b3']
        if self.options['eft_basis'] == 'westcoast':
            self.required_bias_params = ['b1', 'b2p4', 'b3', 'b2m4']
        if self.options['eft_basis'] == 'eastcoast':
            self.required_bias_params = ['b1', 'b2t', 'b2g', 'b3g']
        self.pt.init.update(eft_basis=self.options['eft_basis'])
        # now EFT parameters
        if self.options['eft_basis'] in ['eftoflss', 'velocileptors', 'westcoast']:
            self.required_bias_params += ['cct', 'cr1', 'cr2']
            if self.options['with_nnlo_counterterm']: self.required_bias_params += ['cr4', 'cr6']
        else:
            self.required_bias_params += ['c0', 'c2', 'c4']
            if self.options['with_nnlo_counterterm']: self.required_bias_params += ['ct']
        # now shotnoise
        if self.options['with_stoch']:
            self.required_bias_params += ['ce0', 'ce1', 'ce2']
        default_values = {'b1': 1.6}
        self.required_bias_params = {name: default_values.get(name, 0.) for name in self.required_bias_params}
        BaseTracerPowerSpectrumMultipoles.set_params(self, pt_params=[])  # not super, for PyBirdTracerCorrelationFunctionMultipoles
        fix = []
        if 4 not in self.ells: fix += ['cr2', 'c4']
        if 2 not in self.ells: fix += ['cr1', 'c2', 'ce2']
        for param in self.init.params.select(basename=fix):
            param.update(value=0., fixed=True)

    def transform_params(self, **params):
        if self.options['eft_basis'] == 'westcoast':
            b2p4, b2m4 = [params.pop(name) for name in ['b2p4', 'b2m4']]
            params['b2'] = (b2p4 + b2m4) / 2.**0.5
            params['b4'] = (b2p4 - b2m4) / 2.**0.5
        elif self.options['eft_basis'] == 'eastcoast':
            b2g, b2t, b3g = [params.pop(name) for name in ['b2g', 'b2t', 'b3g']]
            params['b2'] = params['b1'] + 7. / 2. * b2g
            params['b3'] = params['b1'] + 15. * b2g + 6. * b3g
            params['b4'] = 1 / 2. * b2t - 7. / 2. * b2g
        elif self.options['eft_basis'] == 'velocileptors':
            b1v, b2v, bsv, b3v = [params.pop(name) for name in ['b1', 'b2', 'bs', 'b3']]
            params['b1'] = b1v # + 1 - 1
            params['b2'] = 1. + 7. / 2. * bsv
            params['b3'] = 7. / 441. * (42. - 145. * b1v - 21. * b3v + 630. * bsv)
            params['b4'] = -7. / 5. * (params['b1'] - 1.) - 7. / 10. * b2v
        if self.options['freedom'] == 'min':
            params['b2'] = 1.
            params['b3'] = (294. - 1015. * (params['b1'] - 1.)) / 441.
        return params

    def calculate(self, **params):
        super(PyBirdTracerPowerSpectrumMultipoles, self).calculate()
        self.power = self.pt.combine_bias_terms_poles(self.transform_params(**params), nd=self.nd)


class PyBirdCorrelationFunctionMultipoles(BasePTCorrelationFunctionMultipoles):

    _default_options = dict(km=0.7, kr=0.25, accboost=1, fftaccboost=1, fftbias=-1.6, with_nnlo_counterterm=False, with_stoch=False, with_resum='full', eft_basis='eftoflss')
    _klim = (1e-3, 11., 3000)  # numerical instability in pybird's fftlog at 10.
    _pt_attrs = ['co', 'f', 'eft_basis', 'with_stoch', 'with_nnlo_counterterm', 'with_tidal_alignments',
                 'P11l', 'Ploopl', 'Pctl', 'Pstl', 'Pnnlol', 'C11l', 'Cloopl', 'Cctl', 'Cstl', 'Cnnlol']

    def initialize(self, *args, **kwargs):
        super(PyBirdCorrelationFunctionMultipoles, self).initialize(*args, **kwargs)
        from pybird.common import Common
        from pybird.nonlinear import NonLinear
        from pybird.nnlo import NNLO_counterterm
        from pybird.resum import Resum
        from pybird.projection import Projection
        eft_basis = self.options.get('eft_basis', None)
        if eft_basis in [None, 'velocileptors']: eft_basis = 'eftoflss'
        # nd used by combine_bias_terms_poles only
        self.co = Common(Nl=len(self.ells), kmin=1e-3, kmax=0.25, km=self.options['km'], kr=self.options['kr'], nd=1e-4,
                         eft_basis=eft_basis, halohalo=True, with_cf=True,
                         with_time=True, accboost=float(self.options['accboost']), optiresum=self.options['with_resum'] == 'opti', with_uvmatch=False,
                         exact_time=False, quintessence=False, with_tidal_alignments=False, nonequaltime=False, keep_loop_pieces_independent=False)
        #print(dict(Nl=len(self.ells), kmin=1e-3, kmax=0.25, km=self.options['km'], kr=self.options['kr'], nd=1e-4,
        #                 eft_basis=eft_basis, halohalo=True, with_cf=True,
        #                 with_time=True, accboost=float(self.options['accboost']), optiresum=self.options['with_resum'] == 'opti', with_uvmatch=False,
        #                 exact_time=False, quintessence=False, with_tidal_alignments=False, nonequaltime=False, keep_loop_pieces_independent=False))
        self.nonlinear = NonLinear(load=False, save=False, NFFT=256 * int(self.options['fftaccboost']), fftbias=self.options['fftbias'], co=self.co)  # NFFT=256, fftbias=-1.6
        #print(dict(load=False, save=False, NFFT=256 * int(self.options['fftaccboost']), fftbias=self.options['fftbias'], co=self.co))
        self.resum = Resum(co=self.co)  # LambdaIR=.2, NFFT=192
        self.nnlo_counterterm = None
        if self.options['with_nnlo_counterterm']:
            self.nnlo_counterterm = NNLO_counterterm(co=self.co)
            self.template.init.update(with_now='peakaverage')
        self.projection = Projection(self.s, with_ap=True, H_fid=None, D_fid=None, co=self.co)  # placeholders for H_fid and D_fid, as we will provide q's

    def calculate(self):
        super(PyBirdCorrelationFunctionMultipoles, self).calculate()
        from pybird.bird import Bird
        cosmo = {'kk': self.template.k, 'pk_lin': self.template.pk_dd, 'pk_lin_2': None, 'f': self.template.f, 'DA': 1., 'H': 1.}
        self.pt = Bird(cosmo, with_bias=False, eft_basis=self.co.eft_basis, with_stoch=self.options['with_stoch'], with_nnlo_counterterm=self.nnlo_counterterm is not None, co=self.co)
        #print(dict(with_bias=False, eft_basis=self.co.eft_basis, with_stoch=self.options['with_stoch'], with_nnlo_counterterm=self.nnlo_counterterm is not None, co=self.co))
        if self.nnlo_counterterm is not None:  # we use smooth power spectrum since we don't want spurious BAO signals
            from scipy import interpolate
            self.nnlo_counterterm.Cf(self.pt, interpolate.interp1d(np.log(self.template.k), np.log(self.template.pknow_dd), fill_value='extrapolate', assume_sorted=True))

        self.nonlinear.PsCf(self.pt)
        self.pt.setPsCfl()

        if self.options['with_resum']:
            self.resum.PsCf(self.pt, makeIR=True, makeQ=True, setIR=True, setPs=True, setCf=True)

        self.projection.AP(self.pt, q=(self.template.qper, self.template.qpar))
        self.projection.xdata(self.pt)

    def combine_bias_terms_poles(self, params, nd=1e-4):
        from pybird import bird
        bird.np = jnp
        self.pt.co.nd = nd
        self.pt.setreduceCflb(params, what='full')
        bird.np = np
        return self.pt.fullCf

    def __getstate__(self):
        state = {}
        for name in ['s', 'z', 'ells']:
            if hasattr(self, name):
                state[name] = getattr(self, name)
        for name in self._pt_attrs:
            if hasattr(self.pt, name):
                state[name] = getattr(self.pt, name)
        return state

    def __setstate__(self, state):
        for name in ['s', 'z', 'ells']:
            if name in state: setattr(self, name, state.pop(name))
        from pybird import bird
        self.pt = bird.Bird.__new__(bird.Bird)
        self.pt.with_bias = False
        self.pt.__dict__.update(state)

    @classmethod
    def install(cls, installer):
        installer.pip('git+https://github.com/pierrexyz/pybird')


class PyBirdTracerCorrelationFunctionMultipoles(BaseTracerCorrelationFunctionMultipoles):
    """
    Pybird tracer correlation function multipoles.
    Can be exactly marginalized over counter terms and stochastic parameters c* and bias term b3*.
    For the matter (unbiased) correlation function, set b1=1, b2=1, b3=1 (eft_basis='eftoflss') and all other bias parameters to 0.

    Parameters
    ----------
    s : array, default=None
        Theory separations where to evaluate multipoles.

    ells : tuple, default=(0, 2, 4)
        Multipoles to compute.

    template : BasePowerSpectrumTemplate
        Power spectrum template. Defaults to :class:`DirectPowerSpectrumTemplate`.

    **kwargs : dict
        Pybird options, defaults to: ``with_nnlo_higher_derivative=False, with_nnlo_counterterm=False, with_stoch=False, with_resum='full'``.
    """
    _default_options = dict(with_nnlo_counterterm=False, with_stoch=False, eft_basis=None, freedom=None)

    _params = PyBirdTracerPowerSpectrumMultipoles._params

    set_params = PyBirdTracerPowerSpectrumMultipoles.set_params

    transform_params = PyBirdTracerPowerSpectrumMultipoles.transform_params

    def calculate(self, **params):
        super(PyBirdTracerCorrelationFunctionMultipoles, self).calculate()
        self.corr = self.pt.combine_bias_terms_poles(self.transform_params(**params))


class Namespace(object):

    def __init__(self, **kwargs):
        self.update(**kwargs)

    def update(self, **kwargs):
        self.__dict__.update(**kwargs)

@jit
def folps_combine_bias_terms_pkmu(k, mu, jac, f0, table, table_now, sigma2t, pars, nd=1e-4):
    import FOLPSnu as FOLPS
    pars = list(pars) + [1. / nd]  # add shot noise
    b1 = pars[0]
    # Add co-evolution part
    pars[2] = pars[2] - 4. / 7. * (b1 - 1.)  # bs
    pars[3] = pars[3] + 32. / 315. * (b1 - 1.)  # b3
    FOLPS.f0 = f0
    fk = table[1] * f0
    pkl, pkl_now, sigma2t = table[0], table_now[0], sigma2t
    pkmu = jac * ((b1 + fk * mu**2)**2 * (pkl_now + jnp.exp(-k**2 * sigma2t)*(pkl - pkl_now)*(1 + k**2 * sigma2t))
                   + jnp.exp(-k**2 * sigma2t) * FOLPS.PEFTs(k, mu, pars, table)
                   + (1 - jnp.exp(-k**2 * sigma2t)) * FOLPS.PEFTs(k, mu, pars, table_now))
    return pkmu


class FOLPSPowerSpectrumMultipoles(BasePTPowerSpectrumMultipoles, BaseTheoryPowerSpectrumMultipolesFromWedges):

    _default_options = dict(kernels='fk')
    _pt_attrs = ['kap', 'muap', 'table', 'table_now', 'sigma2t', 'f0', 'jac']

    def initialize(self, *args, mu=6, **kwargs):
        super(FOLPSPowerSpectrumMultipoles, self).initialize(*args, mu=mu, method='leggauss', **kwargs)
        import FOLPSnu as FOLPS
        FOLPS.Matrices()
        self.matrices = Namespace(**{name: getattr(FOLPS, name) for name in ['M22matrices', 'M13vectors', 'bnu_b', 'N']})

    def calculate(self):
        super(FOLPSPowerSpectrumMultipoles, self).calculate()
        import FOLPSnu as FOLPS
        FOLPS.__dict__.update(self.matrices.__dict__)
        # [z, omega_b, omega_cdm, omega_ncdm, h]
        # only used for neutrinos
        # sensitive to omega_b + omega_cdm, not omega_b, omega_cdm separately
        cosmo_params = [self.z, 0.022, 0.12, 0., 0.7]
        cosmo = getattr(self.template, 'cosmo', None)
        if cosmo is not None:
            cosmo_params = [self.z, cosmo['omega_b'], cosmo['omega_cdm'], cosmo['omega_ncdm_tot'], cosmo['h']]
        FOLPS.NonLinear([self.template.k, self.template.pk_dd], cosmo_params, kminout=self.k[0] * 0.7, kmaxout=self.k[-1] * 1.3, nk=max(len(self.k), 120),
                        EdSkernels=self.options['kernels'] == 'eds')
        #FOLPS.NonLinear([self.template.k, self.template.pk_dd], cosmo_params, kminout=0.001, kmaxout=0.5, nk=120,
        #                EdSkernels=self.options['kernels'] == 'eds')
        k = FOLPS.kTout
        jac, kap, muap = self.template.ap_k_mu(self.k, self.mu)
        FOLPS.f0 = f0 = self.template.f0  # for Sigma2Total
        table = FOLPS.Table_interp(kap, k, FOLPS.TableOut_interp(k))
        table_now = FOLPS.TableOut_NW_interp(k)
        sigma2t = FOLPS.Sigma2Total(k, muap, table_now)
        table_now = FOLPS.Table_interp(kap, k, table_now)
        self.pt = Namespace(kap=kap, muap=muap, table=table, table_now=table_now, sigma2t=sigma2t, f0=f0, jac=jac)
        self.sigma8 = self.template.sigma8
        self.fsigma8 = self.template.f * self.sigma8

    def combine_bias_terms_poles(self, pars, nd=1e-4):
        return self.to_poles(folps_combine_bias_terms_pkmu(self.pt.kap, self.pt.muap, self.pt.jac, self.pt.f0,
                                                           self.pt.table, self.pt.table_now, self.pt.sigma2t, pars, nd=nd))

    def __getstate__(self):
        state = {}
        for name in ['k', 'z', 'ells', 'wmu', 'sigma8', 'fsigma8']:
            if hasattr(self, name):
                state[name] = getattr(self, name)
        for name in self._pt_attrs:
            if hasattr(self.pt, name):
                state[name] = getattr(self.pt, name)
        return state

    def __setstate__(self, state):
        for name in ['k', 'z', 'ells', 'wmu', 'sigma8', 'fsigma8']:
            if name in state: setattr(self, name, state.pop(name))
        self.pt = Namespace(**state)

    @classmethod
    def install(cls, installer):
        installer.pip('git+https://github.com/henoriega/FOLPS-nu')


class FOLPSTracerPowerSpectrumMultipoles(BaseTracerPowerSpectrumMultipoles):
    r"""
    FOLPS tracer power spectrum multipoles.
    Can be exactly marginalized over counter terms and stochastic parameters alpha*, sn* and bias term b3*.
    By default, bs and b3 are fixed to 0, following co-evolution.
    For the matter (unbiased) power spectrum, set b1=1 and all other bias parameters to 0.

    Parameters
    ----------
    k : array, default=None
        Theory wavenumbers where to evaluate multipoles.

    ells : tuple, default=(0, 2, 4)
        Multipoles to compute.

    template : BasePowerSpectrumTemplate
        Power spectrum template. Defaults to :class:`DirectPowerSpectrumTemplate`.

    shotnoise : float, default=1e4
        Shot noise (which is usually marginalized over).

    prior_basis : str, default='physical'
        If 'physical', use physically-motivated prior basis for bias parameters, counterterms and stochastic terms:
        :math:`b_{1}^\prime = (1 + b_{1}^{L}) \sigma_{8}(z), b_{2}^\prime = b_{2}^{L} \sigma_{8}(z)^2, b_{s}^\prime = b_{s}^{L} \sigma_{8}(z)^2, b_{3}^\prime = 0`
        with: :math:`b_{1} = 1 + b_{1}^{L}, b_{2} = 8/21 b_{1}^{L} + b_{2}^{L}, b_{s} = -4/7 b_{1}^{L} + b_{s}^{L}`.
        :math:`\alpha_{0} = (1 + b_{1}^{L})^{2} \alpha_{0}^\prime, \alpha_{2} = f (1 + b_{1}^{L}) (\alpha_{0}^\prime + \alpha_{2}^\prime), \alpha_{4} = f (f \alpha_{2}^\prime + (1 + b_{1}^{L}) \alpha_{4}^\prime)`.
        :math:`s_{n, 0} = f_{\mathrm{sat}}/\bar{n} s_{n, 0}^\prime, s_{n, 2} = f_{\mathrm{sat}}/\bar{n} \sigma_{v}^{2} s_{n, 2}^\prime, s_{n, 4} = f_{\mathrm{sat}}/\bar{n} \sigma_{v}^{4} s_{n, 4}^\prime`.

    tracer : str, default=None
        If ``prior_basis = 'physical'``, tracer to load preset ``fsat`` and ``sigv``. One of ['LRG', 'ELG', 'QSO'].

    fsat : float, default=None
        If ``prior_basis = 'physical'``, satellite fraction to assume.

    sigv : float, default=None
        If ``prior_basis = 'physical'``, velocity dispersion to assume.

    Reference
    ---------
    - https://arxiv.org/abs/2208.02791
    - https://github.com/henoriega/FOLPS-nu
    """
    _default_options = dict(freedom=None, prior_basis='physical', tracer=None, fsat=None, sigv=None, shotnoise=1e4)

    @staticmethod
    def _params(params, freedom=None, prior_basis='physical'):
        fix = []
        if freedom in ['min', 'max']:
            for param in params.select(basename=['b1']):
                param.update(prior=dict(limits=[0., 10.]))
            for param in params.select(basename=['b2']):
                param.update(prior=dict(limits=[-50., 50.]))
            for param in params.select(basename=['bs', 'b3', 'alpha*', 'sn*']):
                param.update(prior=None)
        if freedom == 'max':
            for param in params.select(basename=['b1', 'b2', 'bs', 'b3']):
                param.update(fixed=False)
            fix += ['ct']
        if freedom == 'min':
            fix += ['b3', 'bs', 'ct']
        for param in params.select(basename=fix):
            param.update(value=0., fixed=True)
        if prior_basis == 'physical':
            for param in list(params):
                basename = param.basename
                param.update(basename=basename + 'p')
                #params.set({'basename': basename, 'namespace': param.namespace, 'derived': True})
            for param in params.select(basename='b1p'):
                param.update(prior=dict(dist='uniform', limits=[0., 3.]), ref=dict(dist='norm', loc=1., scale=0.1))
            for param in params.select(basename=['b2p', 'bsp', 'b3p']):
                param.update(prior=dict(dist='norm', loc=0., scale=5.), ref=dict(dist='norm', loc=0., scale=1.))
            for param in params.select(basename='b3p'):
                param.update(value=0., fixed=True)
            for param in params.select(basename='alpha*p'):
                param.update(prior=dict(dist='norm', loc=0., scale=12.5), ref=dict(dist='norm', loc=0., scale=1.))  # 50% at k = 0.2 h/Mpc
            for param in params.select(basename='sn*p'):
                param.update(prior=dict(dist='norm', loc=0., scale=2. if 'sn0' in param.basename else 5.), ref=dict(dist='norm', loc=0., scale=1.))
        return params

    def set_params(self):
        self.required_bias_params = ['b1', 'b2', 'bs', 'b3', 'alpha0', 'alpha2', 'alpha4', 'ct', 'sn0', 'sn2']
        default_values = {'b1': 2.}
        self.required_bias_params = {name: default_values.get(name, 0.) for name in self.required_bias_params}
        self.is_physical_prior = self.options['prior_basis'] == 'physical'
        if self.is_physical_prior:
            for name in list(self.required_bias_params):
                self.required_bias_params[name + 'p'] = self.required_bias_params.pop(name)
            settings = get_physical_stochastic_settings(tracer=self.options['tracer'])
            for name, value in settings.items():
                if self.options[name] is None: self.options[name] = value
            if self.mpicomm.rank == 0:
                self.log_debug('Using fsat, sigv = {:.3f}, {:.3f}.'.format(self.options['fsat'], self.options['sigv']))
        super().set_params(pt_params=[])
        fix = []
        if 4 not in self.ells: fix += ['alpha4']
        if 2 not in self.ells: fix += ['alpha2', 'sn2']
        for param in self.init.params.select(basename=fix):
            param.update(value=0., fixed=True)
        self.nd = 1e-4
        self.fsat = self.snd = 1.
        if self.is_physical_prior:
            self.fsat, self.snd = self.options['fsat'], self.options['shotnoise'] * self.nd  # normalized by 1e-4

    def calculate(self, **params):
        super(FOLPSTracerPowerSpectrumMultipoles, self).calculate()
        params = {**self.required_bias_params, **params}
        if self.is_physical_prior:
            sigma8 = self.pt.sigma8
            f = self.pt.fsigma8 / sigma8
            # b1E = b1L + 1
            # b2E = 8/21 * b1L + b2L
            # bsE = -4/7 b1L + bsL
            b1L, b2L, bsL, b3 = params['b1p'] / sigma8 - 1., params['b2p'] / sigma8**2, params['bsp'] / sigma8**2, params['b3p']
            pars = [1. + b1L, b2L + 8. / 21. * b1L, bsL, b3]  # compensate bs by 4. / 7. * b1L as it is removed by combine_bias_terms_poles below
            pars += [(1 + b1L)**2 * params['alpha0p'], f * (1 + b1L) * (params['alpha0p'] + params['alpha2p']),
                     f * (f * params['alpha2p'] + (1 + b1L) * params['alpha4p']), 0.]
            sigv = self.options['sigv']
            pars += [params['sn{:d}p'.format(i)] * self.snd * (self.fsat if i > 0 else 1.) * sigv**i for i in [0, 2]]
        else:
            pars = [params[name] for name in self.required_bias_params]
        #self.__dict__.update(dict(zip(['b1', 'b2', 'bs', 'b3', 'alpha0', 'alpha2', 'alpha4', 'alpha6', 'sn0', 'sn2'], pars)))  # for derived parameters
        opts = {name: params.get(name, default) for name, default in self.optional_bias_params.items()}
        self.power = self.pt.combine_bias_terms_poles(pars, **opts, nd=self.nd)


class FOLPSTracerCorrelationFunctionMultipoles(BaseTracerCorrelationFunctionFromPowerSpectrumMultipoles):
    r"""
    FOLPS tracer correlation function multipoles.
    Can be exactly marginalized over counter terms and stochastic parameters alpha*, sn* and bias term b3*.
    By default, bs and b3 are fixed to 0, following co-evolution.
    For the matter (unbiased) correlation function, set b1=1 and all other bias parameters to 0.

    Parameters
    ----------
    s : array, default=None
        Theory separations where to evaluate multipoles.

    ells : tuple, default=(0, 2, 4)
        Multipoles to compute.

    template : BasePowerSpectrumTemplate
        Power spectrum template. Defaults to :class:`DirectPowerSpectrumTemplate`.

    prior_basis : str, default='physical'
        :math:`b_{1}^\prime = (1 + b_{1}^{L}) \sigma_{8}(z), b_{2}^\prime = b_{2}^{L} \sigma_{8}(z)^2, b_{s}^\prime = b_{s}^{L} \sigma_{8}(z)^2, b_{3}^\prime = 0`
        with: :math:`b_{1} = 1 + b_{1}^{L}, b_{2} = 8/21 b_{1}^{L} + b_{2}^{L}, b_{s} = -4/7 b_{1}^{L} + b_{s}^{L}`.
        :math:`\alpha_{0} = (1 + b_{1}^{L})^{2} \alpha_{0}^\prime, \alpha_{2} = f (1 + b_{1}^{L}) (\alpha_{0}^\prime + \alpha_{2}^\prime), \alpha_{4} = f (f \alpha_{2}^\prime + (1 + b_{1}^{L}) \alpha_{4}^\prime)`.

    Reference
    ---------
    - https://arxiv.org/abs/2208.02791
    - https://github.com/cosmodesi/folpsax
    """
    _params = FOLPSTracerPowerSpectrumMultipoles._params


class FOLPSAXPowerSpectrumMultipoles(BasePTPowerSpectrumMultipoles, BaseTheoryPowerSpectrumMultipolesFromWedges):

    _default_options = dict(kernels='fk', rbao=104.)
    _pt_attrs = ['jac', 'kap', 'muap', 'table', 'table_now', 'scalars', 'scalars_now']

    def initialize(self, *args, mu=6, **kwargs):
        super(FOLPSAXPowerSpectrumMultipoles, self).initialize(*args, mu=mu, method='leggauss', **kwargs)
        from folpsax import get_mmatrices
        self.matrices = get_mmatrices()
        self.template.init.update(with_now='peakaverage')

    def calculate(self):
        super(FOLPSAXPowerSpectrumMultipoles, self).calculate()
        # [z, omega_b, omega_cdm, omega_ncdm, h]
        # only used for neutrinos
        # sensitive to omega_b + omega_cdm, not omega_b, omega_cdm separately
        #cosmo_params = {'z': self.z, 'fnu': 0., 'Omega_m': 0.3, 'h': 0.7}
        #cosmo = getattr(self.template, 'cosmo', None)
        #if cosmo is not None:
        #    cosmo_params['fnu'] = cosmo['Omega_ncdm_tot'] / cosmo['Omega_m']
        #    cosmo_params['Omega_m'] = cosmo['Omega_m']
        #    cosmo_params['h'] = cosmo['h']
        #    cosmo_params['Nnu'] = cosmo['N_ncdm']
        #    cosmo_params['Neff'] = cosmo['N_eff']
        #cosmo_params['f0'] = self.template.f0
        cosmo_params = {}
        cosmo_params['pkttlin'] = self.template.pk_dd * self.template.fk**2

        if getattr(self, '_get_non_linear', None) is None:

            from folpsax import get_non_linear

            def _get_non_linear(pk_dd, pknow_dd, **cosmo_params):
                return get_non_linear(self.template.k, pk_dd, self.matrices, pknow=pknow_dd,
                                      kminout=self.k[0] * 0.7, kmaxout=self.k[-1] * 1.3, nk=max(len(self.k), 150),
                                      kernels=self.options['kernels'], rbao=self.options['rbao'], **cosmo_params)

            self._get_non_linear = jit(_get_non_linear)

        table, table_now = self._get_non_linear(self.template.pk_dd, self.template.pknow_dd, **cosmo_params)
        print(table)
        jac, kap, muap = self.template.ap_k_mu(self.k, self.mu)
       
        self.pt = Namespace(jac=jac, kap=kap, muap=muap, table=table[1:26], table_now=table_now[1:26], scalars=table[26:], scalars_now=table_now[26:])
        self.kt = table[0]
        self.sigma8 = self.template.sigma8
        self.fsigma8 = self.template.f * self.sigma8

    def combine_bias_terms_poles(self, pars, nd=1e-4):
        table = (self.kt,) + tuple(self.pt.table) + tuple(self.pt.scalars)
        table_now = (self.kt,) + tuple(self.pt.table_now) + tuple(self.pt.scalars_now)
        pars = list(pars) + [1. / nd]  # add shot noise
        b1 = pars[0]
        # add co-evolution part
        pars[2] = pars[2] - 4. / 7. * (b1 - 1.)  # bs
        pars[3] = pars[3] + 32. / 315. * (b1 - 1.)  # b3
        ncols = len(table)

        if getattr(self, '_get_poles', None) is None:

            from folpsax import get_rsd_pkmu

            def _get_poles(jac, kap, muap, pars, *table):
                return self.to_poles(jac * get_rsd_pkmu(kap, muap, pars, table[:ncols], table[ncols:]))

            self._get_poles = jit(_get_poles)
        
        return self._get_poles(self.pt.jac, self.pt.kap, self.pt.muap, jnp.array(pars), *table, *table_now)
        #pkmu = self.pt.jac * get_rsd_pkmu(self.pt.kap, self.pt.muap, pars, table, table_now)
        #return self.to_poles(pkmu)

    def __getstate__(self, varied=True, fixed=True):
        state = {}
        for name in (['k', 'z', 'ells', 'wmu', 'kt'] if fixed else []) + (['sigma8', 'fsigma8'] if varied else []):
            if hasattr(self, name):
                state[name] = getattr(self, name)
        if varied:
            for name in self._pt_attrs:
                if hasattr(self.pt, name):
                    state[name] = getattr(self.pt, name)
        return state

    def __setstate__(self, state):
        for name in ['k', 'z', 'ells', 'wmu', 'kt', 'sigma8', 'fsigma8']:
            if name in state: setattr(self, name, state.pop(name))
        if not hasattr(self, 'pt'): self.pt = Namespace()
        self.pt.update(**state)

    @classmethod
    def install(cls, installer):
        installer.pip('git+https://github.com/cosmodesi/folpsax')


class FOLPSAXTracerPowerSpectrumMultipoles(FOLPSTracerPowerSpectrumMultipoles):
    r"""
    FOLPS tracer power spectrum multipoles.
    Can be exactly marginalized over counter terms and stochastic parameters alpha*, sn* and bias term b3*.
    By default, bs and b3 are fixed to 0, following co-evolution.
    For the matter (unbiased) power spectrum, set b1=1 and all other bias parameters to 0.

    Parameters
    ----------
    k : array, default=None
        Theory wavenumbers where to evaluate multipoles.

    ells : tuple, default=(0, 2, 4)
        Multipoles to compute.

    template : BasePowerSpectrumTemplate
        Power spectrum template. Defaults to :class:`DirectPowerSpectrumTemplate`.

    shotnoise : float, default=1e4
        Shot noise (which is usually marginalized over).

    prior_basis : str, default='physical'
        If 'physical', use physically-motivated prior basis for bias parameters, counterterms and stochastic terms:
        :math:`b_{1}^\prime = (1 + b_{1}^{L}) \sigma_{8}(z), b_{2}^\prime = b_{2}^{L} \sigma_{8}(z)^2, b_{s}^\prime = b_{s}^{L} \sigma_{8}(z)^2, b_{3}^\prime = 0`
        with: :math:`b_{1} = 1 + b_{1}^{L}, b_{2} = 8/21 b_{1}^{L} + b_{2}^{L}, b_{s} = -4/7 b_{1}^{L} + b_{s}^{L}`.
        :math:`\alpha_{0} = (1 + b_{1}^{L})^{2} \alpha_{0}^\prime, \alpha_{2} = f (1 + b_{1}^{L}) (\alpha_{0}^\prime + \alpha_{2}^\prime), \alpha_{4} = f (f \alpha_{2}^\prime + (1 + b_{1}^{L}) \alpha_{4}^\prime)`.
        :math:`s_{n, 0} = f_{\mathrm{sat}}/\bar{n} s_{n, 0}^\prime, s_{n, 2} = f_{\mathrm{sat}}/\bar{n} \sigma_{v}^{2} s_{n, 2}^\prime, s_{n, 4} = f_{\mathrm{sat}}/\bar{n} \sigma_{v}^{4} s_{n, 4}^\prime`.

    tracer : str, default=None
        If ``prior_basis = 'physical'``, tracer to load preset ``fsat`` and ``sigv``. One of ['LRG', 'ELG', 'QSO'].

    fsat : float, default=None
        If ``prior_basis = 'physical'``, satellite fraction to assume.

    sigv : float, default=None
        If ``prior_basis = 'physical'``, velocity dispersion to assume.


    Reference
    ---------
    - https://arxiv.org/abs/2208.02791
    - https://github.com/cosmodesi/folpsax
    """


class FOLPSAXTracerCorrelationFunctionMultipoles(BaseTracerCorrelationFunctionFromPowerSpectrumMultipoles):
    r"""
    FOLPS tracer correlation function multipoles.
    Can be exactly marginalized over counter terms and stochastic parameters alpha*, sn* and bias term b3*.
    By default, bs and b3 are fixed to 0, following co-evolution.
    For the matter (unbiased) correlation function, set b1=1 and all other bias parameters to 0.

    Parameters
    ----------
    s : array, default=None
        Theory separations where to evaluate multipoles.

    ells : tuple, default=(0, 2, 4)
        Multipoles to compute.

    template : BasePowerSpectrumTemplate
        Power spectrum template. Defaults to :class:`DirectPowerSpectrumTemplate`.

    prior_basis : str, default='physical'
        If 'physical', use physically-motivated prior basis for bias parameters, counterterms and stochastic terms:
        :math:`b_{1}^\prime = (1 + b_{1}^{L}) \sigma_{8}(z), b_{2}^\prime = b_{2}^{L} \sigma_{8}(z)^2, b_{s}^\prime = b_{s}^{L} \sigma_{8}(z)^2, b_{3}^\prime = 0`
        with: :math:`b_{1} = 1 + b_{1}^{L}, b_{2} = 8/21 b_{1}^{L} + b_{2}^{L}, b_{s} = -4/7 b_{1}^{L} + b_{s}^{L}`.
        :math:`\alpha_{0} = (1 + b_{1}^{L})^{2} \alpha_{0}^\prime, \alpha_{2} = f (1 + b_{1}^{L}) (\alpha_{0}^\prime + \alpha_{2}^\prime), \alpha_{4} = f (f \alpha_{2}^\prime + (1 + b_{1}^{L}) \alpha_{4}^\prime)`.


    Reference
    ---------
    - https://arxiv.org/abs/2208.02791
    - https://github.com/cosmodesi/folpsax
    """
    _params = FOLPSAXTracerPowerSpectrumMultipoles._params



def pt_kernel(k, q, wq):
    jq = q**2 * wq / (4. * np.pi**2)
    k = k[:, None]
    x = q / k
    # Integral of F3(q, -q, k) over mu cosine angle between k and q
    def kernel_ff(x):
        x = np.array(x)
        toret = (6. / x**2 - 79. + 50. * x**2 - 21. * x**4 + 0.75 * (1. / x - x)**3 * (2. + 7. * x**2) * 2 * np.log(np.abs((x - 1.) / (x + 1.)))) / 504.
        mask = x > 10.
        toret[mask] = - 61. / 630. + 2. / 105. / x[mask]**2 - 10. / 1323. / x[mask]**4
        dx = x - 1.
        mask = np.abs(dx) < 0.01
        toret[mask] = - 11. / 126. + dx[mask] / 126. - 29. / 252. * dx[mask]**2
        return toret / x**2

    return 2 * jq * kernel_ff(x)


@jit
def pt_pk_1loop(k, q, wq, pk_q, kernel13_d):
    # We could have a speed-up with FFTlog, see https://arxiv.org/pdf/1603.04405.pdf
    k11 = k
    k = k[:, None]
    jq = q**2 * wq / (4. * np.pi**2)

    mus, wmus = utils.weights_mu(10, method='leggauss')

    # Compute P22
    pk_k = jnp.interp(k11, q, pk_q)

    def get_pk22_dd(mu, wmu):
        kdq = k * q * mu  # k \cdot q
        kq2 = k**2 - 2. * kdq + q**2  # |k - q|^2
        qdkq = kdq - q**2   # k \cdot (k - q)
        F2_d = 5. / 7. + 1. / 2. * qdkq * (1. / q**2 + 1. / kq2) + 2. / 7. * qdkq**2 / (q**2 * kq2)
        pk_kq = jnp.interp(kq2**0.5, q, pk_q, left=0., right=0.)
        jq_pk_q_pk_kq = jq * pk_q * pk_kq
        return 2 * wmu * jnp.sum(F2_d**2 * jq_pk_q_pk_kq, axis=-1)

    pk22_dd = jnp.sum(jax.vmap(get_pk22_dd)(mus, wmus), axis=0)
    pk11 = pk_k
    pk13_dd = 2. * jnp.sum(kernel13_d * pk_q, axis=-1) * pk_k
    pk_dd = pk11 + pk22_dd + pk13_dd
    return pk_dd



class GeoFPTAXTracerBispectrumMultipoles(BaseCalculator):
    r"""
    GeoFPTAX bispectrum multipoles.
    Can be exactly marginalized over stochastic parameters sn*.
    For the matter (unbiased) power spectrum, set b1=1 and all other bias parameters to 0.

    Parameters
    ----------
    k : tuple of arrays, default=None
        Triangles of wavenumbers of shape (nk, 3) where to evaluate multipoles.

    ells : tuple, default=((0, 0, 0), (2, 0, 0), (0, 2, 0), (0, 0, 2))
        Multipoles to compute.

    template : BasePowerSpectrumTemplate
        Power spectrum template. Defaults to :class:`DirectPowerSpectrumTemplate`.

    pt : str, default=None
        Order of :math:`P(k)` fed into the bispectrum calculation.
        If ``None``, linear :math:`P(k)`.
        If '1loop', use 1-loop standard PT.

    shotnoise : array, default=1e4
        Shot noise for each of the multipoles. Same length as ``k``.

    prior_basis : str, default='physical'
        If 'physical', use physically-motivated prior basis for bias parameters:
        :math:`b_{1}^\prime = (b_{1}^{E}) \sigma_{8}(z), b_{2}^\prime = b_{2}^{E} \sigma_{8}(z)^2

    Reference
    ---------
    - https://arxiv.org/pdf/2303.15510v1
    - https://github.com/dforero0896/geofptax
    """
    config_fn = 'full_shape.yaml'
    _klim = (1e-3, 2., 500)
    _default_options = dict(prior_basis='physical', mu=50)

    def initialize(self, k=None, z=None, template=None, ells=((0, 0, 0), (2, 0, 0), (0, 2, 0), (0, 0, 2)), shotnoise=None, pt=None, **kwargs):
        self.options = self._default_options | dict(kwargs)
        self.ells = ells
        if utils.is_sequence(ells[0]):
            self.ells = (ells,)
        self.ells = tuple(ells)
        if k is None:
            # Default k-bins (k1, k2, k3) in Soccimarro basis
            k = np.linspace(0.01, 0.1, 11)
            k = np.meshgrid(k, k, k, indexing='ij')
            k = np.column_stack([kk.ravel() for kk in k])
            # Impose triangular condition
            mask = (k[:, 0] <= k[:, 1] + k[:, 2]) | (k[:, 1] <= k[:, 0] + k[:, 2]) | (k[:, 2] <= k[:, 0] + k[:, 1])
            k = k[mask]
        if not utils.is_sequence(k):
            # Tuple of k1k2k3's, one for each multipole
            k = (k,) * len(self.ells)
        self.k = tuple(np.array(kk, dtype='f8') for kk in k)
        if shotnoise is None:
            shotnoise = 0.
        if not utils.is_sequence(shotnoise):
            # (k-dependent) bispectrum shot-noise
            shotnoise = (shotnoise,) * len(self.ells)
        self.shotnoise = tuple(np.atleast_1d(sn) for sn in shotnoise)
        # The input linear power spectrum (template)
        if template is None:
            template = DirectPowerSpectrumTemplate()
        self.template = template
        # k for input linear power spectrum
        kin = np.geomspace(min(self._klim[0], min(kk.min() for kk in self.k) / 2, self.template.init.get('k', [1.])[0]), max(self._klim[1], max(kk.max() for kk in self.k) * 2, self.template.init.get('k', [0.])[0]), self._klim[2])  # margin for AP effect
        # Ask for input k, z
        self.template.init.update(k=kin)
        if z is not None: self.template.init.update(z=z)
        self.z = self.template.z
        # Set parameters
        self.set_params()
        self.pt = pt
        assert self.pt in [None, '1loop']

    @staticmethod
    def _params(params, prior_basis='physical'):
        # Prior basis is 'physical' = sampled bias bp is b * sigma8^n
        if prior_basis == 'physical':
            for param in list(params):
                basename = param.basename
                param.update(basename=basename + 'p')
                #params.set({'basename': basename, 'namespace': param.namespace, 'derived': True})
            for param in params.select(basename='b1p'):
                param.update(prior=dict(dist='uniform', limits=[0., 3.]), ref=dict(dist='norm', loc=1., scale=0.1))
            for param in params.select(basename=['b2p']):
                param.update(prior=dict(dist='norm', loc=0., scale=5.), ref=dict(dist='norm', loc=0., scale=1.))
            for param in params.select(basename='sn*p'):
                param.update(prior=dict(dist='norm', loc=0., scale=2. if 'sn0' in param.basename else 5.), ref=dict(dist='norm', loc=0., scale=1.))
        return params

    def set_params(self):
        # Set parameters (self.init.params)
        self.required_bias_params = ['b1', 'b2', 'sigmav', 'sn0']
        default_values = {'b1': 2.}
        self.required_bias_params = {name: default_values.get(name, 0.) for name in self.required_bias_params}
        self.is_physical_prior = self.options['prior_basis'] == 'physical'
        if self.is_physical_prior:
            for name in list(self.required_bias_params):
                self.required_bias_params[name + 'p'] = self.required_bias_params.pop(name)
        fix = []
        if 2 not in self.ells: fix += ['sn2']
        for param in self.init.params.select(basename=fix):
            param.update(value=0., fixed=True)

    def calculate(self, **params):
        # Calculte the bispectrum (set attribute self.power, see at the end)
        self.z = self.template.z
        self.sigma8 = self.template.sigma8
        self.fsigma8 = self.template.f * self.sigma8
        params = {**self.required_bias_params, **params}
        pars = []
        # Conversion from "physical" bias parameters to standard basis
        if self.is_physical_prior:
            sigma8 = self.template.sigma8
            f = self.template.fsigma8 / sigma8
            b1E, b2E = params['b1p'] / sigma8, params['b2p'] / sigma8**2
            pars += [b1E, b2E, params['sigmavp'], params['sn0p']]
        else:
            pars = [params[name] for name in self.required_bias_params]
        # b1, b2, A_P, sigma_P, A_B, sigma_B, *_P
        pars = pars[:2] + [1., 4.] + [pars[3], pars[2]]
        # Alock-Paczynski parameters are self.template.qpar, self.template.qper
        all_pars = jnp.array([self.sigma8, self.fsigma8 / self.sigma8, self.template.qpar, self.template.qper] + pars)
        from geofptax.kernels import bk_multip

        kt = self.template.k
        pkt = self.template.pk_dd  # theory linear pk
        if self.pt:  # loop correction: update pkt with 1-loop calculation
            q = kt
            ktmin, ktmax = min(kk.min() for kk in self.k) * 0.7, max(kk.max() for kk in self.k) * 1.3
            kt = jnp.linspace(ktmin, ktmax, self._klim[2])
            wq = utils.weights_trapz(q)
            if getattr(self, 'kernel', None) is None:
                # Compute pt kernel the first time only
                self.kernel = pt_kernel(kt, q, wq)
            pkt = pt_pk_1loop(kt, q, wq, pkt, self.kernel)

        # k for bk0, bk200, bk020, bk002
        kk = list(self.k) + [self.k[-1]] * (4 - len(self.k))
        # Compute bk multipoles
        res = bk_multip(*kk, kt, pkt, all_pars, redshift=self.z, num_points=self.options['mu'])
        tells = [(0, 0, 0), (2, 0, 0), (0, 2, 0), (0, 0, 2)]
        res = [res[tells.index(ell)] for ell in self.ells]
        # Include shot noise term, rescaling by AP (alpha_par * alpha_per**2)**2
        A_B = all_pars[8] / (all_pars[2] * all_pars[3]**2)**2
        res = [rr + A_B * sn for rr, sn in zip(res, self.shotnoise)]
        self.power = res

    def get(self):
        # Returned value when calling the calculator
        return self.power

    @classmethod
    def install(cls, installer):
        # Dependency
        installer.pip('git+https://github.com/dforero0896/geofptax')

    def __getstate__(self):
        # Required only for quick emulation (Taylor expansion)
        state = {}
        for name in ['k', 'z', 'ells', 'power']:
            if hasattr(self, name):
                state[name] = getattr(self, name)
        return state





class fkptPowerSpectrumMultipoles(BasePTPowerSpectrumMultipoles, BaseTheoryPowerSpectrumMultipolesFromWedges):

    # _default_options = dict(kernels='fk', rbao=104., A_full=True, remove_DeltaP=False)
    _default_options = dict(model='HDKI',mg_variant='mu_OmDE',rescale_PS=False,beyond_eds=True)
    
    # 'qpar','qper','f','f0', 
    # _pt_attrs = ['jac', 'kap', 'muap', 'table', 'table_now', 'scalars', 'scalars_now','A_full','remove_DeltaP','qpar','qper','f','f0','pklir']
    _pt_attrs = ['jac', 'kap', 'muap','qpar','qper','fk','f0','tables','keys']  #Storing only these for now
    
    def initialize(self, *args, mu=6, **kwargs):
        import pyfkpt.rsd as pyfkpt
        super(fkptPowerSpectrumMultipoles, self).initialize(*args, mu=mu, method='leggauss', **kwargs)
        self.template.init.update(with_now='peakaverage')  #Need to discuss this

    def calculate(self):
        super(fkptPowerSpectrumMultipoles, self).calculate()
        import pyfkpt.rsd as pyfkpt
        # print(pyfkpt.__file__)
        jac, kap, muap = self.template.ap_k_mu(self.k, self.mu)
       
        # cosmo_params = {'z': self.z, 'fnu': 0., 'Omega_m': 0.3, 'h': 0.7}
        cosmo = getattr(self.template, 'cosmo', None)
        mg_variant=self.options['mg_variant']
        # Define which parameters are needed for each variant
        required_params = {
            'fR': ['fR0'],
            'mu_OmDE': ['mu0'],
            'BZ': ['beta_1', 'lambda_1', 'exp_s'],
            'binning': ['mu1', 'mu2', 'mu3', 'mu4'],
            'GR': []   # no MG parameters needed
        }
        
        # Default values for all MG parameters
        default_values = {
            'fR0': 1e-10,
            'mu0': 0.0,
            'beta_1': 0.0,
            'lambda_1': 0.0,
            'exp_s': 0.0,
            'mu1': 0.0, 'mu2': 0.0, 'mu3': 0.0, 'mu4': 0.0,
        }
        
        # Build MG params depending on the selected variant
        mg_params = {}
        
        # Loop through only the needed parameters
        for p in required_params.get(mg_variant, []):
            if hasattr(cosmo, p):
                mg_params[p] = getattr(cosmo, p)
            else:
                print(f"MG variant '{mg_variant}' requires parameter '{p}', "
                              f"but it was not provided. Using default: {default_values[p]}")
                mg_params[p] = default_values[p]


        fkpt_params = dict(
        z=self.z, Om=cosmo['Omega_m'], h=cosmo['h'],
        nquadSteps=300, chatty=0,
        kmin =float(max(1e-3,min(self.k))),
        kmax = min(max(self.k), 0.5),
        Nk = min(len(self.k), 240),
        # mu0=cosmo['mu0'],
        model=self.options['model'],
        mg_variant=self.options['mg_variant'],
        rescale_PS=self.options['rescale_PS'],
        use_beyond_eds_kernels=self.options['beyond_eds'],
        fR0 = getattr(cosmo, 'fR0', 1e-10),
        **mg_params
        # # for mu_OmDE     
        # mu0 = getattr(cosmo, 'mu0', 0.0),
            
        # # for BZ
        # beta_1= getattr(cosmo,'beta_1',0.0),
        # lambda_1=getattr(cosmo,'lambda_1',0.0),
        # exp_s=getattr(cosmo,'exp_s',0.0),

        # # for binning
        # mu1 = getattr(cosmo, 'mu1', 0.0),
        # mu2 = getattr(cosmo, 'mu2', 0.0),
        # mu3 = getattr(cosmo, 'mu3', 0.0),
        # mu4 = getattr(cosmo, 'mu4', 0.0),
            
        
    )
        # ,qpar = self.template.qpar, qper=self.template.qper, ,f=self.template.f,f0=self.template.f0
        # self.kt = table[0]
        self.sigma8 = self.template.sigma8
        self.fsigma8 = self.template.f * self.sigma8
        tables = pyfkpt.compute_tables(k=self.template.k, pk=self.template.pk_dd,**fkpt_params)
        keys = list(tables.keys())
        self.tables = np.column_stack([tables[k] for k in keys]) #Storing only the 2d array part
        self.pt = Namespace(jac=jac, kap=kap, muap=muap, qpar = self.template.qpar, qper=self.template.qper,fk=self.template.fk,f0=self.template.f0,tables=self.tables,keys=keys)

    def combine_bias_terms_poles(self, params, nd=1e-4, **kwargs):
        import pyfkpt.rsd as pyfkpt

        # print(self.template.f,self.template.f0)
        # print(dir(self.pt))
        fk=self.pt.fk
        f0=self.pt.f0
        jac=self.pt.jac
        kap=self.pt.kap
        muap=self.pt.muap
        tables=self.pt.tables
        keys=self.pt.keys
        tables_final = {k: tables[:, i] for i, k in enumerate(keys)}
        # self.tables = pyfkpt.compute_multipoles(k=self.template.k, pk=self.template.pk_dd,**fkpt_params)
        # pk=self.template.pk_dd
        omega_b=self.all_params['omega_b'].value
        omega_cdm=self.all_params['omega_cdm'].value
        m_ncdm = getattr(self.all_params.get('m_ncdm', None), 'value', 0.0)
        h=self.all_params['h'].value
        # cosmo = getattr(self.template, 'cosmo', None)
        # Omegam = cosmo['Omega_m']
        # Omegam = self.all_params['Omega_m'].value
        Omegam = (omega_b+omega_cdm+m_ncdm/93.14)/h**2
        params['Om'] = Omegam
        params['PshotP'] = 1. / nd     
        params['model']= kwargs.get('model','HDKI')  #for now, we use these
        params['mg_variant']=kwargs.get('mg_variant','mu_OmDE') #for now, we use these
        # params['mu0']= getattr(cosmo,'mu0',0.0)
        # params['h'] = cosmo['h']
        # params['mu0']= self.all_params['mu0'].value
        
<<<<<<< HEAD
        # mg_params_name = ['mu0', 'beta_1', 'lambda_1', 'exp_s', 'mu1','mu2','mu3','mu4']
        # mg_params_default = [0., 0., 0., 0.,0.,0.,0.,0.]
        required_params = {
            'fR': ['fR0'],
            'mu_OmDE': ['mu0'],
            'BZ': ['beta_1', 'lambda_1', 'exp_s'],
            'binning': ['mu1', 'mu2', 'mu3', 'mu4'],
            'GR': []   # no MG parameters needed
        }
        
        # Default values for all MG parameters
        default_values = {
            'fR0': 1e-10,
            'mu0': 0.0,
            'beta_1': 0.0,
            'lambda_1': 0.0,
            'exp_s': 0.0,
            'mu1': 0.0, 'mu2': 0.0, 'mu3': 0.0, 'mu4': 0.0,
        }
        
        
        for name in required_params.get(params['mg_variant'], []):
             if name in self.all_params:
=======
        mg_params_name = ['mu0', 'beta_1', 'lambda_1', 'exp_s', 'mu1','mu2','mu3','mu4']
        mg_params_default = [0., 0., 0., 0.,0.,0.,0.,0.]
        import warnings
        for name, default in zip(mg_params_name, mg_params_default):
            if name in self.all_params:
>>>>>>> 8e2730e6
                params[name] = self.all_params[name].value
             else:
                print(f"'{name}' not found. Setting {name} = {default_values[name]}.")
                params[name] = default_values[name]
       
                    

       
        params['h'] = h
        # params['h']=self.all_params['h'].value
        # params['kmin']=float(max(1e-3,min(self.k)))
        # params['kmax']= min(max(self.k), 0.5)
        params['z'] = self.z
        # params['Nk'] = min(len(self.k), 240)
        params['nquadSteps'] = 300
        params['chatty']=0
        params['rescale_PS']=False
        params['use_beyond_eds_kernels']=kwargs['beyond_eds']

        b1 = params['b1']
        # if kwargs['prior_basis']=='physical':
        #if kwargs['b3_coev']:
        #    delta_b1 = b1 - 1.
        #    params['b3nl'] = 32. / 315. * delta_b1  # b3 correction
        #    # pars[2] -= 4. / 7. * delta_b1  # bs correction
        delta_b1 = b1 - 1.
        params['bs2'] = params['bs2'] - 4. / 7. * delta_b1
        params['b3nl'] = params['b3nl'] + 32. / 315. * delta_b1 
        
        # tables = pyfkpt.compute_multipoles(k=self.template.k, pk=pk, **params)
        # print("tables_shape",tables['k'].shape, kap.shape,muap.shape,self.k.shape)
        nuis = [] 
        required_bias_params = [
            'b1','b2','bs2','b3nl',
            'alpha0','alpha2','alpha4',
            'ctilde','alpha0shot','alpha2shot','PshotP'
        ]
        for param in required_bias_params:
            nuis.append(params[param])
        pkmu = pyfkpt.get_pkmu(kap, muap, nuis=nuis, z=self.z, Om=Omegam, ap=False, Omfid=Omegam, tables=tables_final)
        # # print(pkmu.shape)
        return self.to_poles(jac*pkmu)      
        # poles = pyfkpt.rsd_multipoles(k=self.k, nuis=nuis, z=self.z, Om=Omegam, ap=False, tables=tables)  #Need to pass ells here 
        # return poles[1:]
        

    def __getstate__(self, varied=True, fixed=True):
        state = {}
        for name in (['k', 'z', 'ells', 'wmu', 'kt'] if fixed else []) + (['sigma8', 'fsigma8'] if varied else []):
            if hasattr(self, name):
                state[name] = getattr(self, name)
        if varied:
            for name in self._pt_attrs:
                if hasattr(self.pt, name):
                    state[name] = getattr(self.pt, name)
        return state

    def __setstate__(self, state):
        for name in ['k', 'z', 'ells', 'wmu', 'kt', 'sigma8', 'fsigma8']:
            if name in state: setattr(self, name, state.pop(name))
        if not hasattr(self, 'pt'): self.pt = Namespace()
        self.pt.update(**state)

    # @classmethod
    # def install(cls, installer):
    #     installer.pip('git+https://github.com/cosmodesi/folpsax')


class fkptTracerPowerSpectrumMultipoles(BaseTracerPowerSpectrumMultipoles):
    r"""
    fkpt tracer power spectrum multipoles.
    Can be exactly marginalized over counter terms and stochastic parameters alpha*, sn* and bias term b3*.
   
    For the matter (unbiased) power spectrum, set b1=1 and all other bias parameters to 0.

    Parameters
    ----------
    k : array, default=None
        Theory wavenumbers where to evaluate multipoles.

    ells : tuple, default=(0, 2, 4)
        Multipoles to compute.

    template : BasePowerSpectrumTemplate
        Power spectrum template. Defaults to :class:`DirectPowerSpectrumTemplate`.

    shotnoise : float, default=1e4
        Shot noise (which is usually marginalized over).

    prior_basis : str, default='physical'
        If 'physical', use physically-motivated prior basis for bias parameters, counterterms and stochastic terms:
        :math:`b_{1}^\prime = (1 + b_{1}^{L}) \sigma_{8}(z), b_{2}^\prime = b_{2}^{L} \sigma_{8}(z)^2, b_{s}^\prime = b_{s}^{L} \sigma_{8}(z)^2, b_{3}^\prime = 0`
        with: :math:`b_{1} = 1 + b_{1}^{L}, b_{2} = 8/21 b_{1}^{L} + b_{2}^{L}, b_{s} = -4/7 b_{1}^{L} + b_{s}^{L}`.
        :math:`\alpha_{0} = (1 + b_{1}^{L})^{2} \alpha_{0}^\prime, \alpha_{2} = f (1 + b_{1}^{L}) (\alpha_{0}^\prime + \alpha_{2}^\prime), \alpha_{4} = f (f \alpha_{2}^\prime + (1 + b_{1}^{L}) \alpha_{4}^\prime)`.
        :math:`s_{n, 0} = f_{\mathrm{sat}}/\bar{n} s_{n, 0}^\prime, s_{n, 2} = f_{\mathrm{sat}}/\bar{n} \sigma_{v}^{2} s_{n, 2}^\prime, s_{n, 4} = f_{\mathrm{sat}}/\bar{n} \sigma_{v}^{4} s_{n, 4}^\prime`.

    tracer : str, default=None
        If ``prior_basis = 'physical'``, tracer to load preset ``fsat`` and ``sigv``. One of ['LRG', 'ELG', 'QSO'].

    fsat : float, default=None
        If ``prior_basis = 'physical'``, satellite fraction to assume.

    sigv : float, default=None
        If ``prior_basis = 'physical'``, velocity dispersion to assume.

    Reference
    ---------
    - https://arxiv.org/abs/2208.02791
    - https://github.com/henoriega/FOLPS-nu
    """
    _default_options = dict(freedom=None, prior_basis='physical', tracer=None, fsat=None, sigv=None, shotnoise=1e4, model='HDKI',mg_variant='mu_OmDE', b3_coev=False, beyond_eds=True, rescale_PS=True) #Model can be either HS or LCDM

    

    @staticmethod
    def _params(params, freedom=None, prior_basis='physical'):
        fix = []
        if freedom in ['min', 'max']:
            for param in params.select(basename=['b1']):
                param.update(prior=dict(limits=[0., 10.]))
            for param in params.select(basename=['b2']):
                param.update(prior=dict(limits=[-50., 50.]))
            for param in params.select(basename=['bs2', 'b3nl', 'alpha*',  'alpha0shot', 'alpha2shot']):
                param.update(prior=None)
        if freedom == 'max':
            for param in params.select(basename=['b1', 'b2', 'bs2', 'b3nl']):
                param.update(fixed=False)
            fix += ['ctilde']
        if freedom == 'min':
            fix += ['b3nl', 'bs2', 'ctilde']
        for param in params.select(basename=fix):
            param.update(value=0., fixed=True)
        if prior_basis == 'physical':
            for param in list(params):
                basename = param.basename
                param.update(basename=basename + 'p')
                #params.set({'basename': basename, 'namespace': param.namespace, 'derived': True})
            for param in params.select(basename='b1p'):
                param.update(prior=dict(dist='uniform', limits=[0., 3.]), ref=dict(dist='norm', loc=1., scale=0.1))
            for param in params.select(basename=['b2p', 'bs2p', 'b3nlp']):
                param.update(prior=dict(dist='norm', loc=0., scale=5.), ref=dict(dist='norm', loc=0., scale=1.))
            for param in params.select(basename='b3p'):
                param.update(value=0., fixed=True)
            for param in params.select(basename='alpha*p'):
                param.update(prior=dict(dist='norm', loc=0., scale=12.5), ref=dict(dist='norm', loc=0., scale=1.))  # 50% at k = 0.2 h/Mpc
            # for param in params.select(basename='sn*p'):
            #     param.update(prior=dict(dist='norm', loc=0., scale=2. if 'sn0' in param.basename else 5.), ref=dict(dist='norm', loc=0., scale=1.))
        return params

    def set_params(self):
        self.required_bias_params = ['b1', 'b2', 'bs2', 'b3nl', 'alpha0', 'alpha2', 'alpha4', 'ctilde', 'alpha0shot', 'alpha2shot', 'PshotP']
        default_values = {'b1': 1.}
        self.required_bias_params = {name: default_values.get(name, 0.) for name in self.required_bias_params}

        # self.MG_params = ['fR0']
        # MG_default_values= {'fR0':1e-4}
        # self.MG_params = {name: MG_default_values.get(name) for name in self.MG_params}
        
        
        self.is_physical_prior = self.options['prior_basis'] == 'physical'
        if self.is_physical_prior:
            for name in list(self.required_bias_params):
                self.required_bias_params[name + 'p'] = self.required_bias_params.pop(name)
            settings = get_physical_stochastic_settings(tracer=self.options['tracer'])
            for name, value in settings.items():
                if self.options[name] is None: self.options[name] = value
            if self.mpicomm.rank == 0:
                self.log_debug('Using fsat, sigv = {:.3f}, {:.3f}.'.format(self.options['fsat'], self.options['sigv']))
        super().set_params(pt_params=[])
        fix = []
        if 4 not in self.ells: fix += ['alpha4']
        if 2 not in self.ells: fix += ['alpha2', 'alpha2shot']
        for param in self.init.params.select(basename=fix):
            param.update(value=0., fixed=True)
        self.nd = 1e-4
        self.fsat = self.snd = 1.
        if self.is_physical_prior:
            self.fsat, self.snd = self.options['fsat'], self.options['shotnoise'] * self.nd  # normalized by 1e-4

    def calculate(self, **params):
       
        super(fkptTracerPowerSpectrumMultipoles, self).calculate()
        params = {**self.required_bias_params, **params}
        
        
        # params = {**self.required_bias_params, **self.MG_params, **params}
        # print(params['fR0'],params['b1'])
        if self.is_physical_prior:
            sigma8 = self.pt.sigma8
            f = self.pt.fsigma8 / sigma8
            # b1E = b1L + 1
            # b2E = 8/21 * b1L + b2L
            # bsE = -4/7 b1L + bsL
            b1L, b2L, bsL, b3 = params['b1p'] / sigma8 - 1., params['b2p'] / sigma8**2, params['bsp'] / sigma8**2, params['b3p']
            pars = [1. + b1L, b2L + 8. / 21. * b1L, bsL, b3]  # compensate bs by 4. / 7. * b1L as it is removed by combine_bias_terms_poles below
            pars += [(1 + b1L)**2 * params['alpha0p'], f * (1 + b1L) * (params['alpha0p'] + params['alpha2p']),
                     f * (f * params['alpha2p'] + (1 + b1L) * params['alpha4p']), 0.]
            sigv = self.options['sigv']
            pars += [params['sn{:d}p'.format(i)] * self.snd * (self.fsat if i > 0 else 1.) * sigv**i for i in [0, 2]]
        else:
            pars = [params[name] for name in self.required_bias_params]
           
        
        #self.__dict__.update(dict(zip(['b1', 'b2', 'bs', 'b3', 'alpha0', 'alpha2', 'alpha4', 'alpha6', 'sn0', 'sn2'], pars)))  # for derived parameters
        # opts = {name: params.get(name, default) for name, default in self.optional_bias_params.items()}

        # params['fR0'] = self.pt.init['fR0']
        self.power = self.pt.combine_bias_terms_poles(params, nd=self.nd, model=self.options['model'],mg_variant=self.options['mg_variant'],prior_basis=self.options['prior_basis'],b3_coev = self.options['b3_coev'],beyond_eds=self.options['beyond_eds'])<|MERGE_RESOLUTION|>--- conflicted
+++ resolved
@@ -2569,7 +2569,7 @@
         # params['h'] = cosmo['h']
         # params['mu0']= self.all_params['mu0'].value
         
-<<<<<<< HEAD
+
         # mg_params_name = ['mu0', 'beta_1', 'lambda_1', 'exp_s', 'mu1','mu2','mu3','mu4']
         # mg_params_default = [0., 0., 0., 0.,0.,0.,0.,0.]
         required_params = {
@@ -2593,13 +2593,6 @@
         
         for name in required_params.get(params['mg_variant'], []):
              if name in self.all_params:
-=======
-        mg_params_name = ['mu0', 'beta_1', 'lambda_1', 'exp_s', 'mu1','mu2','mu3','mu4']
-        mg_params_default = [0., 0., 0., 0.,0.,0.,0.,0.]
-        import warnings
-        for name, default in zip(mg_params_name, mg_params_default):
-            if name in self.all_params:
->>>>>>> 8e2730e6
                 params[name] = self.all_params[name].value
              else:
                 print(f"'{name}' not found. Setting {name} = {default_values[name]}.")
