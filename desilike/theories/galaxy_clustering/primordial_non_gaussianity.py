import numpy as np
from scipy import constants

from desilike import plotting
from desilike.jax import interp1d
from desilike.jax import numpy as jnp
from .base import BaseTheoryPowerSpectrumMultipolesFromWedges
from .power_template import FixedPowerSpectrumTemplate


class PNGTracerPowerSpectrumMultipoles(BaseTheoryPowerSpectrumMultipolesFromWedges):
    r"""
    Kaiser tracer power spectrum multipoles, with scale dependent bias sourced by local primordial non-Gaussianities.

    Parameters
    ----------
    k : array, default=None
        Theory wavenumbers where to evaluate multipoles.

    ells : tuple, default=(0, 2)
        Multipoles to compute.

    mu : int, default=200
        Number of :math:`\mu`-bins to use (in :math:`[0, 1]`).

    method : str, default='prim'
        Method to compute :math:`\alpha`, which relates primordial potential to current density contrast.

        - "prim": :math:`\alpha` is the square root of the primordial power spectrum to the current density power spectrum
        - else: :math:`\alpha` is the transfer function, rescaled by the factor in the Poisson equation, and the growth rate,
          normalized to :math:`1 / (1 + z)` at :math:`z = 10` (in the matter dominated era).

    mode : str, default='b-p'
        fnl_loc is degenerate with PNG bias bphi.

        - "b-p": ``bphi = 2 * 1.686 * (b1 - p)``, p as a parameter
        - "bphi": ``bphi`` as a parameter
        - "bfnl_loc": ``bfnl_loc = bphi * fnl_loc`` as a parameter

    template : BasePowerSpectrumTemplate
        Power spectrum template. Defaults to :class:`FixedPowerSpectrumTemplate`.

    shotnoise : float, default=1e4
        Shot noise (which is usually marginalized over).

    Reference
    ---------
    https://arxiv.org/pdf/1904.08859.pdf
    """
    config_fn = 'primordial_non_gaussianity.yaml'

    def initialize(self, *args, ells=(0, 2), method='prim', mode='b-p', template=None, shotnoise=1e4, **kwargs):
        super(PNGTracerPowerSpectrumMultipoles, self).initialize(*args, ells=ells, **kwargs)
        self.nd = 1. / shotnoise
        if template is None:
            template = FixedPowerSpectrumTemplate()
        self.template = template
        kin = np.geomspace(min(1e-3, self.k[0] / 2, self.template.init.get('k', [1.])[0]), max(1., self.k[-1] * 2, self.template.init.get('k', [0.])[0]), 1000)
        kin = np.insert(kin, 0, 1e-4)
        self.template.init.update(k=kin)
        self.method = str(method)
        self.mode = str(mode)
        keep_params = ['b1', 'sigmas', 'sn0']
        if self.mode == 'bphi':
            keep_params += ['fnl_loc', 'bphi']
        elif self.mode == 'b-p':
            keep_params += ['fnl_loc', 'p']
        elif self.mode == 'bfnl':
            keep_params += ['bfnl_loc']
        else:
            raise ValueError('Unknown mode {}; it must be one of ["bphi", "b-p", "bfnl"]'.format(self.mode))
        self.z = self.template.z
        self.params = self.params.select(basename=keep_params)

    def calculate(self, b1=2., sigmas=0., sn0=0., **params):
        self.z = self.template.z
        jac, kap, muap = self.template.ap_k_mu(self.k, self.mu)
        pk_dd = self.template.pk_dd
        kin = self.template.k
        cosmo = self.template.cosmo
        f = self.template.f
        pk_prim = cosmo.get_primordial(mode='scalar').pk_interpolator()(kin)  # power_prim is ~ k^(n_s - 1)
        if self.method == 'prim':
            pphi_prim = 9 / 25 * 2 * np.pi**2 / kin**3 * pk_prim / cosmo.h**3
            alpha = 1. / (pk_dd / pphi_prim)**0.5
        else:
            # Normalization in the matter dominated era
            # https://arxiv.org/pdf/1904.08859.pdf eq. 2.3
            tk = (pk_dd / pk_prim / kin / (pk_dd[0] / pk_prim[0] / kin[0]))**0.5
            znorm = 10.
            normalized_growth_factor = cosmo.growth_factor(self.template.z) / cosmo.growth_factor(znorm) / (1 + znorm)
            alpha = 3. * cosmo.Omega0_m * 100**2 / (2. * (constants.c / 1e3)**2 * kin**2 * tk * normalized_growth_factor)
        # Remove first k, used to normalize tk
        kin, pk_dd, alpha = kin[1:], pk_dd[1:], alpha[1:]
        if self.mode == 'bphi':
            fnl_loc = params['fnl_loc']
            bphi = params['bphi']
            bfnl_loc = bphi * fnl_loc
        elif self.mode == 'b-p':
            fnl_loc = params['fnl_loc']
            p = params.get('p', 1.)
            bfnl_loc = 2. * 1.686 * (b1 - p) * fnl_loc
        else:
            bfnl_loc = params['bfnl_loc']
        # bfnl_loc is typically 2 * delta_c * (b1 - p)
        bias = b1 + bfnl_loc * interp1d(jnp.log10(kap), np.log10(kin), alpha)
        fog = 1. / (1. + sigmas**2 * kap**2 * muap**2 / 2.)**2.
        pkmu = jac * fog * (bias + f * muap**2)**2 * interp1d(jnp.log10(kap), np.log10(kin), pk_dd) + sn0 / self.nd
        self.power = self.to_poles(pkmu)

    def get(self):
        return self.power

    @plotting.plotter
    def plot(self, fig=None, scaling='loglog', figsize=None):
        """
        Plot power spectrum multipoles.

        Parameters
        ----------
        fig : matplotlib.figure.Figure, default=None
            Optionally, a figure with at least 1 axis.

        scaling : str, default='loglog'
            Either 'kpk' or 'loglog'.

        figsize : (width, height), default=None
            If not figure is passed, fix the size of the created figure.

        fn : str, Path, default=None
            Optionally, path where to save figure.
            If not provided, figure is not saved.

        kw_save : dict, default=None
            Optionally, arguments for :meth:`matplotlib.figure.Figure.savefig`.

        show : bool, default=False
            If ``True``, show figure.

        Returns
        -------
        fig : matplotlib.figure.Figure
        """
        from matplotlib import pyplot as plt
        if fig is None:
            fig, ax = plt.subplots(figsize=figsize)
        else:
            ax = fig.axes[0]
        k_exp = 1 if scaling == 'kpk' else 0
        for ill, ell in enumerate(self.ells):
            ax.plot(self.k, self.k**k_exp * self.power[ill], color='C{:d}'.format(ill), linestyle='-', label=r'$\ell = {:d}$'.format(ell))
        ax.grid(True)
        ax.legend()
        if scaling == 'kpk':
            ax.set_ylabel(r'$k P_{\ell}(k)$ [$(\mathrm{Mpc}/h)^{2}$]')
        if scaling == 'loglog':
            ax.set_ylabel(r'$P_{\ell}(k)$ [$(\mathrm{Mpc}/h)^{3}$]')
            ax.set_yscale('log')
            ax.set_xscale('log')
        ax.set_xlabel(r'$k$ [$h/\mathrm{Mpc}$]')
        return fig

<<<<<<< HEAD

class PNGTracerVelocityPowerSpectrumMultipoles(BaseTheoryPowerSpectrumMultipolesFromWedges):
    r"""
    Kaiser tracer-velocity power spectrum multipoles, with scale dependent bias sourced by local primordial non-Gaussianities.

    **Warning:** We model infact -iP(k) in order to avoid any trouble if complex. Need to take the abs value of the power spectrum estimator.
=======
class PNGTracerCrossPowerSpectrumMultipoles(BaseTheoryPowerSpectrumMultipolesFromWedges):
    r"""
    Kaiser tracer power spectrum multipoles, with scale dependent bias sourced by local primordial non-Gaussianities (for cross tracers).
>>>>>>> 7bb2ed54

    Parameters
    ----------
    k : array, default=None
        Theory wavenumbers where to evaluate multipoles.

<<<<<<< HEAD
    ells : tuple, default=(1, 3)
=======
    ells : tuple, default=(0, 2)
>>>>>>> 7bb2ed54
        Multipoles to compute.

    mu : int, default=200
        Number of :math:`\mu`-bins to use (in :math:`[0, 1]`).

    method : str, default='prim'
        Method to compute :math:`\alpha`, which relates primordial potential to current density contrast.

        - "prim": :math:`\alpha` is the square root of the primordial power spectrum to the current density power spectrum
        - else: :math:`\alpha` is the transfer function, rescaled by the factor in the Poisson equation, and the growth rate,
          normalized to :math:`1 / (1 + z)` at :math:`z = 10` (in the matter dominated era).

    mode : str, default='b-p'
        fnl_loc is degenerate with PNG bias bphi.

<<<<<<< HEAD
        - "b-p": ``bphi = 2 * 1.686 * (b1 - p)``, p as a parameter
        - "bphi": ``bphi`` as a parameter
        - "bfnl_loc": ``bfnl_loc = bphi * fnl_loc`` as a parameter
=======
        - "b-p": ``bphi1 = 2 * 1.686 * (b1 - p1)`` and ``bphi2 = 2 * 1.686 * (b2 - p2)``, with b1, b2, p1, and p2 as parameters.
        - "bphi": ``bphi1`` and ``bphi2`` as parameters.
>>>>>>> 7bb2ed54

    template : BasePowerSpectrumTemplate
        Power spectrum template. Defaults to :class:`FixedPowerSpectrumTemplate`.

<<<<<<< HEAD
    Reference
    ---------
    To be added... 
    """
    config_fn = 'primordial_non_gaussianity.yaml'

    def initialize(self, *args, ells=(1, 3), method='prim', mode='b-p', template=None, **kwargs):
        super(PNGTracerVelocityPowerSpectrumMultipoles, self).initialize(*args, ells=ells,  method='trapz', mu=np.linspace(-1, 1, 81), **kwargs) #mu=np.linspace(-1, 1, 41), method='trapz', 
=======
    shotnoise : float, default=1e4
        Shot noise (which is usually marginalized over).

    Reference
    ---------
    https://arxiv.org/pdf/1904.08859.pdf
    """
    config_fn = 'primordial_non_gaussianity.yaml'

    def initialize(self, *args, ells=(0, 2), method='prim', mode='b-p', template=None, shotnoise=1e4, **kwargs):
        super(PNGTracerCrossPowerSpectrumMultipoles, self).initialize(*args, ells=ells, **kwargs)
        self.nd = 1. / shotnoise
>>>>>>> 7bb2ed54
        if template is None:
            template = FixedPowerSpectrumTemplate()
        self.template = template
        kin = np.geomspace(min(1e-3, self.k[0] / 2, self.template.init.get('k', [1.])[0]), max(1., self.k[-1] * 2, self.template.init.get('k', [0.])[0]), 1000)
        kin = np.insert(kin, 0, 1e-4)
        self.template.init.update(k=kin)
        self.method = str(method)
        self.mode = str(mode)
<<<<<<< HEAD
        keep_params = ['b1', 'bv', 'sigmas', 'sigmau']
        if self.mode == 'bphi':
            keep_params += ['fnl_loc', 'bphi']
        elif self.mode == 'b-p':
            keep_params += ['fnl_loc', 'p']
        elif self.mode == 'bfnl':
            keep_params += ['bfnl_loc']
        else:
            raise ValueError('Unknown mode {}; it must be one of ["bphi", "b-p", "bfnl"]'.format(self.mode))
        self.z = self.template.z
        self.params = self.params.select(basename=keep_params)

    def calculate(self, b1=2., bv=1., sigmas=0., sigmau=0., **params):
=======
        
        keep_params = ['b1','b2','sigmas_1','sigmas_2','sn0']
        if self.mode == 'bphi':
            keep_params += ['fnl_loc', 'bphi1', 'bphi2']
        elif self.mode == 'b-p':
            keep_params += ['fnl_loc', 'p1', 'p2']
        else:
            raise ValueError('Unknown mode {}; it must be one of ["bphi", "b-p"]'.format(self.mode))
        self.z = self.template.z
        self.params = self.params.select(basename=keep_params)

    def calculate(self, b1=2.,  b2=2., db=0., sigmas_1=0., sigmas_2=0., sn0=0., **params):
>>>>>>> 7bb2ed54
        self.z = self.template.z
        jac, kap, muap = self.template.ap_k_mu(self.k, self.mu)
        pk_dd = self.template.pk_dd
        kin = self.template.k
        cosmo = self.template.cosmo
        f = self.template.f
        pk_prim = cosmo.get_primordial(mode='scalar').pk_interpolator()(kin)  # power_prim is ~ k^(n_s - 1)
        if self.method == 'prim':
            pphi_prim = 9 / 25 * 2 * np.pi**2 / kin**3 * pk_prim / cosmo.h**3
            alpha = 1. / (pk_dd / pphi_prim)**0.5
        else:
            # Normalization in the matter dominated era
            # https://arxiv.org/pdf/1904.08859.pdf eq. 2.3
            tk = (pk_dd / pk_prim / kin / (pk_dd[0] / pk_prim[0] / kin[0]))**0.5
            znorm = 10.
            normalized_growth_factor = cosmo.growth_factor(self.template.z) / cosmo.growth_factor(znorm) / (1 + znorm)
            alpha = 3. * cosmo.Omega0_m * 100**2 / (2. * (constants.c / 1e3)**2 * kin**2 * tk * normalized_growth_factor)
        # Remove first k, used to normalize tk
        kin, pk_dd, alpha = kin[1:], pk_dd[1:], alpha[1:]
        if self.mode == 'bphi':
            fnl_loc = params['fnl_loc']
<<<<<<< HEAD
            bphi = params['bphi']
            bfnl_loc = bphi * fnl_loc
        elif self.mode == 'b-p':
            fnl_loc = params['fnl_loc']
            p = params.get('p', 1.)
            bfnl_loc = 2. * 1.686 * (b1 - p) * fnl_loc
        else:
            bfnl_loc = params['bfnl_loc']
        # bfnl_loc is typically 2 * delta_c * (b1 - p)
        bias = b1 + bfnl_loc * interp1d(jnp.log10(kap), np.log10(kin), alpha)
        # Velocity term: We do not include the 1j --> will remove it in the data as well.
        vel_bias = bv * f * muap * 100 / (1 + self.z) / kap
        # Finger of God terms:
        fog = 1. / (1. + sigmas**2 * kap**2 * muap**2 / 2.) * np.sinc(sigmau * kap)
        # Power spectrum:
        pkmu = jac * fog * (bias + f * muap**2) * vel_bias * interp1d(jnp.log10(kap), np.log10(kin), pk_dd) 
=======
            bphi1 = params['bphi1']
            bphi2 = params['bphi2']
            bfnl_loc1 = bphi1 * fnl_loc
            bfnl_loc2 = bphi2 * fnl_loc
        elif self.mode == 'b-p':
            fnl_loc = params['fnl_loc']
            p1 = params.get('p1', 1.)
            p2 = params.get('p2', 1.)
            bfnl_loc1 = 2. * 1.686 * (b1 - p1) * fnl_loc
            bfnl_loc2 = 2. * 1.686 * (b2 - p2) * fnl_loc
        # bfnl_loc is typically 2 * delta_c * (b1 - p)
        bias1 = b1 + bfnl_loc1 * interp1d(jnp.log10(kap), np.log10(kin), alpha)
        bias2 = b2 + bfnl_loc2 * interp1d(jnp.log10(kap), np.log10(kin), alpha)
        fog = 1. / ((1. + sigmas_1**2 * kap**2 * muap**2 / 2.) * (1. + sigmas_2**2 * kap**2 * muap**2 / 2.))
        pkmu = jac * fog * (bias1 + f * muap**2)*(bias2 + f * muap**2) * interp1d(jnp.log10(kap), np.log10(kin), pk_dd) + sn0 / self.nd
>>>>>>> 7bb2ed54
        self.power = self.to_poles(pkmu)

    def get(self):
        return self.power

    @plotting.plotter
<<<<<<< HEAD
    def plot(self, fig=None, scaling='loglog', figsize=None):
        """
        Plot power spectrum multipoles.

=======
    def plot(self, fig=None, scaling='loglog'):
        """
        Plot power spectrum multipoles.
        
>>>>>>> 7bb2ed54
        Parameters
        ----------
        fig : matplotlib.figure.Figure, default=None
            Optionally, a figure with at least 1 axis.

        scaling : str, default='loglog'
            Either 'kpk' or 'loglog'.
<<<<<<< HEAD
        
        figsize : (width, height), default=None
            If not figure is passed, fix the size of the created figure.
=======
>>>>>>> 7bb2ed54

        fn : str, Path, default=None
            Optionally, path where to save figure.
            If not provided, figure is not saved.

        kw_save : dict, default=None
            Optionally, arguments for :meth:`matplotlib.figure.Figure.savefig`.

        show : bool, default=False
            If ``True``, show figure.

        Returns
        -------
        fig : matplotlib.figure.Figure
        """
        from matplotlib import pyplot as plt
        if fig is None:
<<<<<<< HEAD
            fig, ax = plt.subplots(figsize=figsize)
        else:
            ax = fig.axes[0]
        k_exp = 1 if scaling == 'kpk' else 1
=======
            fig, ax = plt.subplots()
        else:
            ax = fig.axes[0]
        k_exp = 1 if scaling == 'kpk' else 0
>>>>>>> 7bb2ed54
        for ill, ell in enumerate(self.ells):
            ax.plot(self.k, self.k**k_exp * self.power[ill], color='C{:d}'.format(ill), linestyle='-', label=r'$\ell = {:d}$'.format(ell))
        ax.grid(True)
        ax.legend()
        if scaling == 'kpk':
<<<<<<< HEAD
            ax.set_ylabel(r'$-ik P_{\ell}(k)$ [$(\mathrm{Mpc}/h)^{2}\mathrm{km}/s$]')
        if scaling == 'loglog':
            ax.set_ylabel(r'$-ik P_{\ell}(k)$ [$(\mathrm{Mpc}/h)^{2}\mathrm{km}/s$]')
=======
            ax.set_ylabel(r'$k P_{\ell}(k)$ [$(\mathrm{Mpc}/h)^{2}$]')
        if scaling == 'loglog':
            ax.set_ylabel(r'$P_{\ell}(k)$ [$(\mathrm{Mpc}/h)^{3}$]')
>>>>>>> 7bb2ed54
            ax.set_yscale('log')
            ax.set_xscale('log')
        ax.set_xlabel(r'$k$ [$h/\mathrm{Mpc}$]')
        return fig<|MERGE_RESOLUTION|>--- conflicted
+++ resolved
@@ -160,29 +160,16 @@
         ax.set_xlabel(r'$k$ [$h/\mathrm{Mpc}$]')
         return fig
 
-<<<<<<< HEAD
-
-class PNGTracerVelocityPowerSpectrumMultipoles(BaseTheoryPowerSpectrumMultipolesFromWedges):
-    r"""
-    Kaiser tracer-velocity power spectrum multipoles, with scale dependent bias sourced by local primordial non-Gaussianities.
-
-    **Warning:** We model infact -iP(k) in order to avoid any trouble if complex. Need to take the abs value of the power spectrum estimator.
-=======
 class PNGTracerCrossPowerSpectrumMultipoles(BaseTheoryPowerSpectrumMultipolesFromWedges):
     r"""
     Kaiser tracer power spectrum multipoles, with scale dependent bias sourced by local primordial non-Gaussianities (for cross tracers).
->>>>>>> 7bb2ed54
 
     Parameters
     ----------
     k : array, default=None
         Theory wavenumbers where to evaluate multipoles.
 
-<<<<<<< HEAD
-    ells : tuple, default=(1, 3)
-=======
     ells : tuple, default=(0, 2)
->>>>>>> 7bb2ed54
         Multipoles to compute.
 
     mu : int, default=200
@@ -198,28 +185,12 @@
     mode : str, default='b-p'
         fnl_loc is degenerate with PNG bias bphi.
 
-<<<<<<< HEAD
-        - "b-p": ``bphi = 2 * 1.686 * (b1 - p)``, p as a parameter
-        - "bphi": ``bphi`` as a parameter
-        - "bfnl_loc": ``bfnl_loc = bphi * fnl_loc`` as a parameter
-=======
         - "b-p": ``bphi1 = 2 * 1.686 * (b1 - p1)`` and ``bphi2 = 2 * 1.686 * (b2 - p2)``, with b1, b2, p1, and p2 as parameters.
         - "bphi": ``bphi1`` and ``bphi2`` as parameters.
->>>>>>> 7bb2ed54
 
     template : BasePowerSpectrumTemplate
         Power spectrum template. Defaults to :class:`FixedPowerSpectrumTemplate`.
 
-<<<<<<< HEAD
-    Reference
-    ---------
-    To be added... 
-    """
-    config_fn = 'primordial_non_gaussianity.yaml'
-
-    def initialize(self, *args, ells=(1, 3), method='prim', mode='b-p', template=None, **kwargs):
-        super(PNGTracerVelocityPowerSpectrumMultipoles, self).initialize(*args, ells=ells,  method='trapz', mu=np.linspace(-1, 1, 81), **kwargs) #mu=np.linspace(-1, 1, 41), method='trapz', 
-=======
     shotnoise : float, default=1e4
         Shot noise (which is usually marginalized over).
 
@@ -232,7 +203,6 @@
     def initialize(self, *args, ells=(0, 2), method='prim', mode='b-p', template=None, shotnoise=1e4, **kwargs):
         super(PNGTracerCrossPowerSpectrumMultipoles, self).initialize(*args, ells=ells, **kwargs)
         self.nd = 1. / shotnoise
->>>>>>> 7bb2ed54
         if template is None:
             template = FixedPowerSpectrumTemplate()
         self.template = template
@@ -241,21 +211,6 @@
         self.template.init.update(k=kin)
         self.method = str(method)
         self.mode = str(mode)
-<<<<<<< HEAD
-        keep_params = ['b1', 'bv', 'sigmas', 'sigmau']
-        if self.mode == 'bphi':
-            keep_params += ['fnl_loc', 'bphi']
-        elif self.mode == 'b-p':
-            keep_params += ['fnl_loc', 'p']
-        elif self.mode == 'bfnl':
-            keep_params += ['bfnl_loc']
-        else:
-            raise ValueError('Unknown mode {}; it must be one of ["bphi", "b-p", "bfnl"]'.format(self.mode))
-        self.z = self.template.z
-        self.params = self.params.select(basename=keep_params)
-
-    def calculate(self, b1=2., bv=1., sigmas=0., sigmau=0., **params):
-=======
         
         keep_params = ['b1','b2','sigmas_1','sigmas_2','sn0']
         if self.mode == 'bphi':
@@ -268,7 +223,6 @@
         self.params = self.params.select(basename=keep_params)
 
     def calculate(self, b1=2.,  b2=2., db=0., sigmas_1=0., sigmas_2=0., sn0=0., **params):
->>>>>>> 7bb2ed54
         self.z = self.template.z
         jac, kap, muap = self.template.ap_k_mu(self.k, self.mu)
         pk_dd = self.template.pk_dd
@@ -290,7 +244,156 @@
         kin, pk_dd, alpha = kin[1:], pk_dd[1:], alpha[1:]
         if self.mode == 'bphi':
             fnl_loc = params['fnl_loc']
-<<<<<<< HEAD
+            bphi1 = params['bphi1']
+            bphi2 = params['bphi2']
+            bfnl_loc1 = bphi1 * fnl_loc
+            bfnl_loc2 = bphi2 * fnl_loc
+        elif self.mode == 'b-p':
+            fnl_loc = params['fnl_loc']
+            p1 = params.get('p1', 1.)
+            p2 = params.get('p2', 1.)
+            bfnl_loc1 = 2. * 1.686 * (b1 - p1) * fnl_loc
+            bfnl_loc2 = 2. * 1.686 * (b2 - p2) * fnl_loc
+        # bfnl_loc is typically 2 * delta_c * (b1 - p)
+        bias1 = b1 + bfnl_loc1 * interp1d(jnp.log10(kap), np.log10(kin), alpha)
+        bias2 = b2 + bfnl_loc2 * interp1d(jnp.log10(kap), np.log10(kin), alpha)
+        fog = 1. / ((1. + sigmas_1**2 * kap**2 * muap**2 / 2.) * (1. + sigmas_2**2 * kap**2 * muap**2 / 2.))
+        pkmu = jac * fog * (bias1 + f * muap**2)*(bias2 + f * muap**2) * interp1d(jnp.log10(kap), np.log10(kin), pk_dd) + sn0 / self.nd
+        self.power = self.to_poles(pkmu)
+
+    def get(self):
+        return self.power
+
+    @plotting.plotter
+    def plot(self, fig=None, scaling='loglog'):
+        """
+        Plot power spectrum multipoles.
+        
+        Parameters
+        ----------
+        fig : matplotlib.figure.Figure, default=None
+            Optionally, a figure with at least 1 axis.
+
+        scaling : str, default='loglog'
+            Either 'kpk' or 'loglog'.
+
+        fn : str, Path, default=None
+            Optionally, path where to save figure.
+            If not provided, figure is not saved.
+
+        kw_save : dict, default=None
+            Optionally, arguments for :meth:`matplotlib.figure.Figure.savefig`.
+
+        show : bool, default=False
+            If ``True``, show figure.
+
+        Returns
+        -------
+        fig : matplotlib.figure.Figure
+        """
+        from matplotlib import pyplot as plt
+        if fig is None:
+            fig, ax = plt.subplots()
+        else:
+            ax = fig.axes[0]
+        k_exp = 1 if scaling == 'kpk' else 0
+        for ill, ell in enumerate(self.ells):
+            ax.plot(self.k, self.k**k_exp * self.power[ill], color='C{:d}'.format(ill), linestyle='-', label=r'$\ell = {:d}$'.format(ell))
+        ax.grid(True)
+        ax.legend()
+        if scaling == 'kpk':
+            ax.set_ylabel(r'$k P_{\ell}(k)$ [$(\mathrm{Mpc}/h)^{2}$]')
+        if scaling == 'loglog':
+            ax.set_ylabel(r'$P_{\ell}(k)$ [$(\mathrm{Mpc}/h)^{3}$]')
+            ax.set_yscale('log')
+            ax.set_xscale('log')
+        ax.set_xlabel(r'$k$ [$h/\mathrm{Mpc}$]')
+        return fig
+      
+class PNGTracerVelocityPowerSpectrumMultipoles(BaseTheoryPowerSpectrumMultipolesFromWedges):
+    r"""
+    Kaiser tracer-velocity power spectrum multipoles, with scale dependent bias sourced by local primordial non-Gaussianities.
+
+    **Warning:** We model infact -iP(k) in order to avoid any trouble if complex. Need to take the abs value of the power spectrum estimator.
+
+    Parameters
+    ----------
+    k : array, default=None
+        Theory wavenumbers where to evaluate multipoles.
+
+    ells : tuple, default=(1, 3)
+        Multipoles to compute.
+
+    mu : int, default=200
+        Number of :math:`\mu`-bins to use (in :math:`[0, 1]`).
+
+    method : str, default='prim'
+        Method to compute :math:`\alpha`, which relates primordial potential to current density contrast.
+
+        - "prim": :math:`\alpha` is the square root of the primordial power spectrum to the current density power spectrum
+        - else: :math:`\alpha` is the transfer function, rescaled by the factor in the Poisson equation, and the growth rate,
+          normalized to :math:`1 / (1 + z)` at :math:`z = 10` (in the matter dominated era).
+
+    mode : str, default='b-p'
+        fnl_loc is degenerate with PNG bias bphi.
+
+        - "b-p": ``bphi = 2 * 1.686 * (b1 - p)``, p as a parameter
+        - "bphi": ``bphi`` as a parameter
+        - "bfnl_loc": ``bfnl_loc = bphi * fnl_loc`` as a parameter
+
+    template : BasePowerSpectrumTemplate
+        Power spectrum template. Defaults to :class:`FixedPowerSpectrumTemplate`.
+
+    Reference
+    ---------
+    To be added... 
+    """
+    config_fn = 'primordial_non_gaussianity.yaml'
+
+    def initialize(self, *args, ells=(1, 3), method='prim', mode='b-p', template=None, **kwargs):
+        super(PNGTracerVelocityPowerSpectrumMultipoles, self).initialize(*args, ells=ells,  method='trapz', mu=np.linspace(-1, 1, 81), **kwargs) #mu=np.linspace(-1, 1, 41), method='trapz', 
+        if template is None:
+            template = FixedPowerSpectrumTemplate()
+        self.template = template
+        kin = np.geomspace(min(1e-3, self.k[0] / 2, self.template.init.get('k', [1.])[0]), max(1., self.k[-1] * 2, self.template.init.get('k', [0.])[0]), 1000)
+        kin = np.insert(kin, 0, 1e-4)
+        self.template.init.update(k=kin)
+        self.method = str(method)
+        self.mode = str(mode)
+        keep_params = ['b1', 'bv', 'sigmas', 'sigmau']
+        if self.mode == 'bphi':
+            keep_params += ['fnl_loc', 'bphi']
+        elif self.mode == 'b-p':
+            keep_params += ['fnl_loc', 'p']
+        elif self.mode == 'bfnl':
+            keep_params += ['bfnl_loc']
+        else:
+            raise ValueError('Unknown mode {}; it must be one of ["bphi", "b-p", "bfnl"]'.format(self.mode))
+        self.z = self.template.z
+        self.params = self.params.select(basename=keep_params)
+
+    def calculate(self, b1=2., bv=1., sigmas=0., sigmau=0., **params):
+        self.z = self.template.z
+        jac, kap, muap = self.template.ap_k_mu(self.k, self.mu)
+        pk_dd = self.template.pk_dd
+        kin = self.template.k
+        cosmo = self.template.cosmo
+        f = self.template.f
+        pk_prim = cosmo.get_primordial(mode='scalar').pk_interpolator()(kin)  # power_prim is ~ k^(n_s - 1)
+        if self.method == 'prim':
+            pphi_prim = 9 / 25 * 2 * np.pi**2 / kin**3 * pk_prim / cosmo.h**3
+            alpha = 1. / (pk_dd / pphi_prim)**0.5
+        else:
+            # Normalization in the matter dominated era
+            # https://arxiv.org/pdf/1904.08859.pdf eq. 2.3
+            tk = (pk_dd / pk_prim / kin / (pk_dd[0] / pk_prim[0] / kin[0]))**0.5
+            znorm = 10.
+            normalized_growth_factor = cosmo.growth_factor(self.template.z) / cosmo.growth_factor(znorm) / (1 + znorm)
+            alpha = 3. * cosmo.Omega0_m * 100**2 / (2. * (constants.c / 1e3)**2 * kin**2 * tk * normalized_growth_factor)
+        # Remove first k, used to normalize tk
+        kin, pk_dd, alpha = kin[1:], pk_dd[1:], alpha[1:]
+        if self.mode == 'bphi':
+            fnl_loc = params['fnl_loc']
             bphi = params['bphi']
             bfnl_loc = bphi * fnl_loc
         elif self.mode == 'b-p':
@@ -307,40 +410,16 @@
         fog = 1. / (1. + sigmas**2 * kap**2 * muap**2 / 2.) * np.sinc(sigmau * kap)
         # Power spectrum:
         pkmu = jac * fog * (bias + f * muap**2) * vel_bias * interp1d(jnp.log10(kap), np.log10(kin), pk_dd) 
-=======
-            bphi1 = params['bphi1']
-            bphi2 = params['bphi2']
-            bfnl_loc1 = bphi1 * fnl_loc
-            bfnl_loc2 = bphi2 * fnl_loc
-        elif self.mode == 'b-p':
-            fnl_loc = params['fnl_loc']
-            p1 = params.get('p1', 1.)
-            p2 = params.get('p2', 1.)
-            bfnl_loc1 = 2. * 1.686 * (b1 - p1) * fnl_loc
-            bfnl_loc2 = 2. * 1.686 * (b2 - p2) * fnl_loc
-        # bfnl_loc is typically 2 * delta_c * (b1 - p)
-        bias1 = b1 + bfnl_loc1 * interp1d(jnp.log10(kap), np.log10(kin), alpha)
-        bias2 = b2 + bfnl_loc2 * interp1d(jnp.log10(kap), np.log10(kin), alpha)
-        fog = 1. / ((1. + sigmas_1**2 * kap**2 * muap**2 / 2.) * (1. + sigmas_2**2 * kap**2 * muap**2 / 2.))
-        pkmu = jac * fog * (bias1 + f * muap**2)*(bias2 + f * muap**2) * interp1d(jnp.log10(kap), np.log10(kin), pk_dd) + sn0 / self.nd
->>>>>>> 7bb2ed54
         self.power = self.to_poles(pkmu)
 
     def get(self):
         return self.power
 
     @plotting.plotter
-<<<<<<< HEAD
     def plot(self, fig=None, scaling='loglog', figsize=None):
         """
         Plot power spectrum multipoles.
 
-=======
-    def plot(self, fig=None, scaling='loglog'):
-        """
-        Plot power spectrum multipoles.
-        
->>>>>>> 7bb2ed54
         Parameters
         ----------
         fig : matplotlib.figure.Figure, default=None
@@ -348,12 +427,9 @@
 
         scaling : str, default='loglog'
             Either 'kpk' or 'loglog'.
-<<<<<<< HEAD
         
         figsize : (width, height), default=None
             If not figure is passed, fix the size of the created figure.
-=======
->>>>>>> 7bb2ed54
 
         fn : str, Path, default=None
             Optionally, path where to save figure.
@@ -371,32 +447,19 @@
         """
         from matplotlib import pyplot as plt
         if fig is None:
-<<<<<<< HEAD
             fig, ax = plt.subplots(figsize=figsize)
         else:
             ax = fig.axes[0]
         k_exp = 1 if scaling == 'kpk' else 1
-=======
-            fig, ax = plt.subplots()
-        else:
-            ax = fig.axes[0]
-        k_exp = 1 if scaling == 'kpk' else 0
->>>>>>> 7bb2ed54
         for ill, ell in enumerate(self.ells):
             ax.plot(self.k, self.k**k_exp * self.power[ill], color='C{:d}'.format(ill), linestyle='-', label=r'$\ell = {:d}$'.format(ell))
         ax.grid(True)
         ax.legend()
         if scaling == 'kpk':
-<<<<<<< HEAD
             ax.set_ylabel(r'$-ik P_{\ell}(k)$ [$(\mathrm{Mpc}/h)^{2}\mathrm{km}/s$]')
         if scaling == 'loglog':
             ax.set_ylabel(r'$-ik P_{\ell}(k)$ [$(\mathrm{Mpc}/h)^{2}\mathrm{km}/s$]')
-=======
-            ax.set_ylabel(r'$k P_{\ell}(k)$ [$(\mathrm{Mpc}/h)^{2}$]')
-        if scaling == 'loglog':
-            ax.set_ylabel(r'$P_{\ell}(k)$ [$(\mathrm{Mpc}/h)^{3}$]')
->>>>>>> 7bb2ed54
             ax.set_yscale('log')
             ax.set_xscale('log')
         ax.set_xlabel(r'$k$ [$h/\mathrm{Mpc}$]')
-        return fig+        return fig
