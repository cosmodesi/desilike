--- conflicted
+++ resolved
@@ -59,15 +59,9 @@
     delta: 0.2
     latex: \Sigma_{s}
 
-<<<<<<< HEAD
 ---
 
-class: PNGTracerVelocityPowerSpectrumMultipoles
-=======
---- 
-
 class: PNGTracerCrossPowerSpectrumMultipoles
->>>>>>> 7bb2ed54
 
 params:
   fnl_loc:
@@ -84,20 +78,13 @@
       limits: [3., 4.]
     delta: 0.1
     latex: b_{\phi}
-<<<<<<< HEAD
-  p:
-=======
   p1:
->>>>>>> 7bb2ed54
-    value: 1.
-    prior:
-      limits: [0, 3]
-    ref:
-      limits: [0.5, 1.5]
-    delta: 0.1
-<<<<<<< HEAD
-    latex: p
-=======
+    value: 1.
+    prior:
+      limits: [0, 3]
+    ref:
+      limits: [0.5, 1.5]
+    delta: 0.1
     latex: p_{1}
   p2:
     value: 1.
@@ -107,7 +94,6 @@
       limits: [0.5, 1.5]
     delta: 0.1
     latex: p_{2}
->>>>>>> 7bb2ed54
   bfnl_loc:
     value: 0.
     prior:
@@ -115,11 +101,7 @@
     ref:
       limits: [-50., 50.]
     delta: 1.
-<<<<<<< HEAD
-    latex: b_{\phi}f_{\mathrm{NL}}^{\mathrm{loc}}
-=======
     latex: b_{\phi}f_{NL}^{\mathrm{loc}}
->>>>>>> 7bb2ed54
   b1:
     value: 2.
     prior:
@@ -128,17 +110,6 @@
       limits: [1.5, 2.5]
     delta: 0.1
     latex: b_{1}
-<<<<<<< HEAD
-  bv:
-    value: 1.
-    prior:
-      limits: [0.1, 10]
-    ref:
-      limits: [0.5, 1.5]
-    delta: 0.1
-    latex: b_{v}
-  sigmas:
-=======
   b2:
     value: 2.
     prior:
@@ -159,14 +130,80 @@
     delta: 0.05
     latex: s_{n, 0}
   sigmas_1:
->>>>>>> 7bb2ed54
-    value: 0.
-    prior:
-      limits: [0., 10]
-    ref:
-      limits: [1., 4.]
-    delta: 0.2
-<<<<<<< HEAD
+    value: 0.
+    prior:
+      limits: [0., 10]
+    ref:
+      limits: [1., 4.]
+    delta: 0.2
+    latex: \Sigma_{s, 1}
+  sigmas_2:
+    value: 0.
+    prior:
+      limits: [0., 10]
+    ref:
+      limits: [1., 4.]
+    delta: 0.2
+    latex: \Sigma_{s, 2}
+    
+---
+
+class: PNGTracerVelocityPowerSpectrumMultipoles
+
+params:
+  fnl_loc:
+    prior:
+      limits: [-300., 300.]
+    ref:
+      limits: [-10., 10.]
+    delta: 1.
+    latex: f_{\mathrm{NL}}^{\mathrm{loc}}
+  bphi:
+    prior:
+      limits: [-10, 10]
+    ref:
+      limits: [3., 4.]
+    delta: 0.1
+    latex: b_{\phi}
+  p:
+    value: 1.
+    prior:
+      limits: [0, 3]
+    ref:
+      limits: [0.5, 1.5]
+    delta: 0.1
+    latex: p
+  bfnl_loc:
+    value: 0.
+    prior:
+      limits: [-1e3, 1e3]
+    ref:
+      limits: [-50., 50.]
+    delta: 1.
+    latex: b_{\phi}f_{\mathrm{NL}}^{\mathrm{loc}}
+  b1:
+    value: 2.
+    prior:
+      limits: [0.1, 10]
+    ref:
+      limits: [1.5, 2.5]
+    delta: 0.1
+    latex: b_{1}
+  bv:
+    value: 1.
+    prior:
+      limits: [0.1, 10]
+    ref:
+      limits: [0.5, 1.5]
+    delta: 0.1
+    latex: b_{v}
+  sigmas:
+    value: 0.
+    prior:
+      limits: [0., 10]
+    ref:
+      limits: [1., 4.]
+    delta: 0.2
     latex: \Sigma_{s}
   sigmau:
     value: 0.
@@ -176,14 +213,3 @@
       limits: [0., 20.]
     delta: 0.2
     latex: \Sigma_{u}
-=======
-    latex: \Sigma_{s, 1}
-  sigmas_2:
-    value: 0.
-    prior:
-      limits: [0., 10]
-    ref:
-      limits: [1., 4.]
-    delta: 0.2
-    latex: \Sigma_{s, 2}
->>>>>>> 7bb2ed54
